use cairo_lang_casm::{
    builder::{CasmBuilder, Var},
    casm, casm_build_extend,
    cell_expression::CellExpression,
    deref, deref_or_immediate,
    hints::Hint,
    inline::CasmContext,
    instructions::Instruction,
    instructions::InstructionBody,
};
use cairo_lang_sierra::{
    extensions::{
        bitwise::BitwiseType,
        core::{CoreLibfunc, CoreType},
        ec::EcOpType,
        gas::GasBuiltinType,
        pedersen::PedersenType,
        poseidon::PoseidonType,
        range_check::RangeCheckType,
        segment_arena::SegmentArenaType,
        starknet::syscalls::SystemType,
        ConcreteType, NamedType,
    },
    ids::{ConcreteTypeId, GenericTypeId},
    program::{Function, GenericArg, Program as SierraProgram},
    program_registry::ProgramRegistry,
};
use cairo_lang_sierra_gas::objects::CostInfoProvider;
use cairo_lang_sierra_to_casm::{
    compiler::{CairoProgram, SierraToCasmConfig},
<<<<<<< HEAD
    metadata::calc_metadata_ap_change_only,
=======
    metadata::{calc_metadata, Metadata, MetadataComputationConfig, MetadataError},
>>>>>>> 908445a7
};
use cairo_lang_sierra_type_size::get_type_size_map;
use cairo_lang_utils::{casts::IntoOrPanic, unordered_hash_map::UnorderedHashMap};
use cairo_proto_serde::configuration::Configuration;
use cairo_vm::{
    hint_processor::cairo_1_hint_processor::hint_processor::Cairo1HintProcessor,
<<<<<<< HEAD
    math_utils::signed_felt,
    serde::deserialize_program::{ApTracking, FlowTrackingData, HintParams, ReferenceManager},
    types::{
        builtin_name::BuiltinName, layout_name::LayoutName, program::Program,
        relocatable::MaybeRelocatable,
    },
=======
    serde::deserialize_program::{ApTracking, FlowTrackingData, HintParams, ReferenceManager},
    types::{builtin_name::BuiltinName, program::Program, relocatable::MaybeRelocatable, layout_name::LayoutName},
>>>>>>> 908445a7
    vm::{
        errors::{runner_errors::RunnerError, vm_errors::VirtualMachineError},
        runners::cairo_runner::{CairoRunner, RunResources, RunnerMode},
        vm_core::VirtualMachine,
    },
    Felt252,
};
use itertools::{chain, Itertools};
use num_traits::{cast::ToPrimitive, Zero};
use std::{collections::HashMap, iter::Peekable};

use crate::{rpc_hint_processor::Rpc1HintProcessor, Error, FuncArg};

/// Configuration parameters for a cairo run
#[derive(Debug)]
pub struct Cairo1RunConfig<'a> {
    /// Input arguments for the `main` function in the cairo progran
    pub args: &'a [FuncArg],
    /// Serialize program output into a user-friendly format
    pub serialize_output: bool,
    /// Compute cairo trace during execution
    pub trace_enabled: bool,
    /// Relocate cairo memory at the end of the run
    pub relocate_mem: bool,
<<<<<<< HEAD
    /// Cairo layout chosen for the run
    pub layout: LayoutName,
    /// Run in proof_mode
=======
    pub layout: &'a LayoutName,
>>>>>>> 908445a7
    pub proof_mode: bool,
    /// Should be true if either air_public_input or cairo_pie_output are needed
    /// Sets builtins stop_ptr by calling `final_stack` on each builtin
    pub finalize_builtins: bool,
    /// Appends return values to the output segment. This is performed by default when running in proof_mode
    pub append_return_values: bool,
}

impl Default for Cairo1RunConfig<'_> {
    fn default() -> Self {
        Self {
            args: Default::default(),
            serialize_output: false,
            trace_enabled: false,
            relocate_mem: false,
<<<<<<< HEAD
            layout: LayoutName::plain,
=======
            layout: &LayoutName::plain,
>>>>>>> 908445a7
            proof_mode: false,
            finalize_builtins: false,
            append_return_values: false,
        }
    }
}

// Runs a Cairo 1 program
// Returns the runner & VM after execution + the return values
pub fn cairo_run_program(
    sierra_program: &SierraProgram,
    cairo_run_config: Cairo1RunConfig,
    service_config: &Configuration,
    oracle_server: &Option<String>,
    entry_func_name: &str,
) -> Result<(CairoRunner, Vec<MaybeRelocatable>, Option<String>), Error> {
    let metadata = calc_metadata_ap_change_only(sierra_program)
        .map_err(|_| VirtualMachineError::Unexpected)?;
    let sierra_program_registry = ProgramRegistry::<CoreType, CoreLibfunc>::new(sierra_program)?;
    let type_sizes =
        get_type_size_map(sierra_program, &sierra_program_registry).unwrap_or_default();
    let config = SierraToCasmConfig {
        gas_usage_check: false,
        max_bytecode_size: usize::MAX,
    };
    let casm_program =
        cairo_lang_sierra_to_casm::compiler::compile(sierra_program, &metadata, config)?;

    let main_func = find_function(sierra_program, entry_func_name)?;

    let initial_gas = 9999999999999_usize;

    // Modified entry code to be compatible with custom cairo1 Proof Mode.
    // This adds code that's needed for dictionaries, adjusts ap for builtin pointers, adds initial gas for the gas builtin if needed, and sets up other necessary code for cairo1
    let (entry_code, builtins) = create_entry_code(
        &sierra_program_registry,
        &casm_program,
        &type_sizes,
        main_func,
        initial_gas,
        &cairo_run_config,
    )?;

    // Fetch return type data
    let return_type_id = main_func.signature.ret_types.last();
    let return_type_size = return_type_id
        .and_then(|id| type_sizes.get(id).cloned())
        .unwrap_or_default();

    // This footer is used by lib funcs
    let libfunc_footer = create_code_footer();
    let builtin_count: i16 = builtins.len().into_or_panic();

    // This is the program we are actually running/proving
    // With (embedded proof mode), cairo1 header and the libfunc footer
    let instructions = chain!(
        entry_code.instructions.iter(),
        casm_program.instructions.iter(),
        libfunc_footer.iter(),
    );

    let (processor_hints, program_hints) = build_hints_vec(instructions.clone());

    let hint_processor = Cairo1HintProcessor::new(&processor_hints, RunResources::default());
    let mut hint_processor = Rpc1HintProcessor::new(hint_processor, oracle_server, service_config);

    let data: Vec<MaybeRelocatable> = instructions
        .flat_map(|inst| inst.assemble().encode())
        .map(|x| Felt252::from(&x))
        .map(MaybeRelocatable::from)
        .collect();

    let program = if cairo_run_config.proof_mode {
        Program::new_for_proof(
            builtins.clone(),
            data,
            0,
            // Proof mode is on top
            // `jmp rel 0` is the last line of the entry code.
            entry_code.current_code_offset - 2,
            program_hints,
            ReferenceManager {
                references: Vec::new(),
            },
            HashMap::new(),
            vec![],
            None,
        )?
    } else {
        Program::new(
            builtins.clone(),
            data,
            Some(0),
            program_hints,
            ReferenceManager {
                references: Vec::new(),
            },
            HashMap::new(),
            vec![],
            None,
        )?
    };

    let runner_mode = if cairo_run_config.proof_mode {
        RunnerMode::ProofModeCairo1
    } else {
        RunnerMode::ExecutionMode
    };

<<<<<<< HEAD
    let mut runner: CairoRunner = CairoRunner::new_v2(
        &program,
        cairo_run_config.layout,
        runner_mode,
        cairo_run_config.trace_enabled,
    )?;
    let end = runner.initialize(cairo_run_config.proof_mode)?;
=======
    let mut runner = CairoRunner::new_v2(&program, *cairo_run_config.layout, runner_mode)?;
    let mut vm = VirtualMachine::new(cairo_run_config.trace_enabled);
    let end = runner.initialize(&mut vm, cairo_run_config.proof_mode)?;

    additional_initialization(&mut vm, data_len)?;
>>>>>>> 908445a7

    // Run it until the end / infinite loop in proof_mode
    runner.run_until_pc(end, &mut hint_processor)?;
    if cairo_run_config.proof_mode {
        runner.run_for_steps(1, &mut hint_processor)?;
    }

    runner.end_run(false, false, &mut hint_processor)?;

    let skip_output = cairo_run_config.proof_mode || cairo_run_config.append_return_values;

    let result_inner_type_size =
        result_inner_type_size(return_type_id, &sierra_program_registry, &type_sizes);
    // Fetch return values
    let return_values = fetch_return_values(
        return_type_size,
        result_inner_type_size,
        &runner.vm,
        builtin_count,
        skip_output,
    )?;

    let serialized_output = if cairo_run_config.serialize_output {
        Some(serialize_output(
            &return_values,
            &mut runner.vm,
            return_type_id,
            &sierra_program_registry,
            &type_sizes,
        ))
    } else {
        None
    };

    // Set stop pointers for builtins so we can obtain the air public input
    if cairo_run_config.finalize_builtins {
        if skip_output {
            // Set stop pointer for each builtin
            runner.vm.builtins_final_stack_from_stack_pointer_dict(
                &builtins
                    .iter()
                    .enumerate()
                    .map(|(i, builtin)| {
                        (
                            *builtin,
                            (runner.vm.get_ap() - (builtins.len() - 1 - i)).unwrap(),
                        )
                    })
                    .collect(),
                false,
            )?;
        } else {
            finalize_builtins(
                &main_func.signature.ret_types,
                &type_sizes,
                &mut runner.vm,
                builtin_count,
            )?;
        }

        // Build execution public memory
        if cairo_run_config.proof_mode {
            runner.finalize_segments()?;
        }
    }

    runner.relocate(true)?;

    Ok((runner, return_values, serialized_output))
}

#[allow(clippy::type_complexity)]
fn build_hints_vec<'b>(
    instructions: impl Iterator<Item = &'b Instruction>,
) -> (Vec<(usize, Vec<Hint>)>, HashMap<usize, Vec<HintParams>>) {
    let mut hints: Vec<(usize, Vec<Hint>)> = Vec::new();
    let mut program_hints: HashMap<usize, Vec<HintParams>> = HashMap::new();

    let mut hint_offset = 0;

    for instruction in instructions {
        if !instruction.hints.is_empty() {
            hints.push((hint_offset, instruction.hints.clone()));
            program_hints.insert(
                hint_offset,
                vec![HintParams {
                    code: hint_offset.to_string(),
                    accessible_scopes: Vec::new(),
                    flow_tracking_data: FlowTrackingData {
                        ap_tracking: ApTracking::default(),
                        reference_ids: HashMap::new(),
                    },
                }],
            );
        }
        hint_offset += instruction.body.op_size();
    }
    (hints, program_hints)
}

/// Finds first function ending with `name_suffix`.
fn find_function<'a>(
    sierra_program: &'a SierraProgram,
    name_suffix: &'a str,
) -> Result<&'a Function, RunnerError> {
    sierra_program
        .funcs
        .iter()
        .find(|f| {
            if let Some(name) = &f.id.debug_name {
                name.ends_with(name_suffix)
            } else {
                false
            }
        })
        .ok_or_else(|| RunnerError::MissingMain)
}

/// Creates a list of instructions that will be appended to the program's bytecode.
fn create_code_footer() -> Vec<Instruction> {
    casm! {
        // Add a `ret` instruction used in libfuncs that retrieve the current value of the `fp`
        // and `pc` registers.
        ret;
    }
    .instructions
}

/// Returns the instructions to add to the beginning of the code to successfully call the main
/// function, as well as the builtins required to execute the program.
fn create_entry_code(
    sierra_program_registry: &ProgramRegistry<CoreType, CoreLibfunc>,
    casm_program: &CairoProgram,
    type_sizes: &UnorderedHashMap<ConcreteTypeId, i16>,
    func: &Function,
    initial_gas: usize,
    config: &Cairo1RunConfig,
) -> Result<(CasmContext, Vec<BuiltinName>), Error> {
    let copy_to_output_builtin = config.proof_mode || config.append_return_values;
    let signature = &func.signature;
    // The builtins in the formatting expected by the runner.
    let (builtins, builtin_offset) =
        get_function_builtins(&signature.param_types, copy_to_output_builtin);
    let mut ctx = CasmBuilder::default();
    // Getting a variable pointing to the location of each builtin.
    let mut builtin_vars =
        HashMap::<GenericTypeId, Var>::from_iter(builtin_offset.iter().map(|(id, offset)| {
            (
                id.clone(),
                ctx.add_var(CellExpression::Deref(deref!([fp - offset]))),
            )
        }));
    // Getting a variable for the location output builtin if required.
    let output_ptr = copy_to_output_builtin.then(|| {
        let offset: i16 = 2 + builtins.len().into_or_panic::<i16>();
        ctx.add_var(CellExpression::Deref(deref!([fp - offset])))
    });
    let got_segment_arena = signature.param_types.iter().any(|ty| {
        get_info(sierra_program_registry, ty)
            .map(|x| x.long_id.generic_id == SegmentArenaType::ID)
            .unwrap_or_default()
    });
    if got_segment_arena {
        // Allocating local vars to save the builtins for the validations.
        for _ in 0..builtins.len() {
            casm_build_extend!(ctx, tempvar _local;);
        }
        casm_build_extend!(ctx, ap += builtins.len(););
    }
    // Load all vecs to memory.
    // Load all array args content to memory.
    let mut array_args_data = vec![];
    for arg in config.args {
        let FuncArg::Array(values) = arg else {
            continue;
        };
        casm_build_extend! {ctx,
            tempvar arr;
            hint AllocSegment {} into {dst: arr};
            ap += 1;
        };
        array_args_data.push(arr);
        for (i, v) in values.iter().enumerate() {
            casm_build_extend! {ctx,
                const cvalue = v.to_bigint();
                tempvar value = cvalue;
                assert value = arr[i.to_i16().unwrap()];
            };
        }
    }
    let mut array_args_data_iter = array_args_data.into_iter();
    let mut arg_iter = config.args.iter().enumerate();
    let mut param_index = 0;
    let mut expected_arguments_size = 0;
    if got_segment_arena {
        // Allocating the segment arena and initializing it.
        casm_build_extend! {ctx,
            tempvar segment_arena;
            tempvar infos;
            hint AllocSegment {} into {dst: segment_arena};
            hint AllocSegment {} into {dst: infos};
            const czero = 0;
            tempvar zero = czero;
            // Write Infos segment, n_constructed (0), and n_destructed (0) to the segment.
            assert infos = *(segment_arena++);
            assert zero = *(segment_arena++);
            assert zero = *(segment_arena++);
        }
        // Adding the segment arena to the builtins var map.
        builtin_vars.insert(SegmentArenaType::ID, segment_arena);
    };

    for ty in &signature.param_types {
        let info = get_info(sierra_program_registry, ty)
            .ok_or_else(|| Error::NoInfoForType(ty.clone()))?;
        let generic_ty = &info.long_id.generic_id;
        if let Some(var) = builtin_vars.get(generic_ty).cloned() {
            casm_build_extend!(ctx, tempvar _builtin = var;);
        } else if generic_ty == &SystemType::ID {
            casm_build_extend! {ctx,
                tempvar system;
                hint AllocSegment {} into {dst: system};
                ap += 1;
            };
        } else if generic_ty == &GasBuiltinType::ID {
            casm_build_extend! {ctx,
                const initial_gas = initial_gas;
                tempvar _gas = initial_gas;
            };
        } else {
            let ty_size = type_sizes[ty];
            let mut param_accum_size = 0;
            expected_arguments_size += ty_size;
            while param_accum_size < ty_size {
                let Some((arg_index, arg)) = arg_iter.next() else {
                    break;
                };
                match arg {
                    FuncArg::Single(value) => {
                        casm_build_extend! {ctx,
                            const value = value.to_bigint();
                            tempvar _value = value;
                        };
                        param_accum_size += 1;
                    }
                    FuncArg::Array(values) => {
                        let var = array_args_data_iter.next().unwrap();
                        casm_build_extend! {ctx,
                            const length = values.len();
                            tempvar start = var;
                            tempvar end = var + length;
                        };
                        param_accum_size += 2;
                        if param_accum_size > ty_size {
                            return Err(Error::ArgumentUnaligned {
                                param_index,
                                arg_index,
                            });
                        }
                    }
                }
            }
            param_index += 1;
        };
    }
    let actual_args_size = config
        .args
        .iter()
        .map(|arg| match arg {
            FuncArg::Single(_) => 1,
            FuncArg::Array(_) => 2,
        })
        .sum::<i16>();
    if expected_arguments_size != actual_args_size {
        return Err(Error::ArgumentsSizeMismatch {
            expected: expected_arguments_size,
            actual: actual_args_size,
        });
    }

    casm_build_extend!(ctx, let () = call FUNCTION;);

    let return_type_id = signature.ret_types.last();
    let return_type_size = return_type_id
        .and_then(|id| type_sizes.get(id).cloned())
        .unwrap_or_default();
    let mut offset: i16 = 0;
    for ty in signature.ret_types.iter().rev() {
        let info = get_info(sierra_program_registry, ty)
            .ok_or_else(|| Error::NoInfoForType(ty.clone()))?;
        offset += type_sizes[ty];
        let generic_ty = &info.long_id.generic_id;
        let Some(var) = builtin_vars.get_mut(generic_ty) else {
            continue;
        };
        *var = ctx.add_var(CellExpression::Deref(deref!([ap - offset])));
    }

    if copy_to_output_builtin {
        let output_ptr = output_ptr.unwrap();
        let outputs = (1..(return_type_size + 1))
            .rev()
            .map(|i| ctx.add_var(CellExpression::Deref(deref!([ap - i]))))
            .collect_vec();
        for output in outputs {
            casm_build_extend!(ctx, assert output = *(output_ptr++););
        }
    }
    // Helper to get a variable for a given builtin.
    // Fails for builtins that will never be present.
    let get_var = |name: &BuiltinName| match name {
        BuiltinName::output => output_ptr.unwrap(),
        BuiltinName::range_check => builtin_vars[&RangeCheckType::ID],
        BuiltinName::pedersen => builtin_vars[&PedersenType::ID],
        BuiltinName::bitwise => builtin_vars[&BitwiseType::ID],
        BuiltinName::ec_op => builtin_vars[&EcOpType::ID],
        BuiltinName::poseidon => builtin_vars[&PoseidonType::ID],
        BuiltinName::segment_arena => builtin_vars[&SegmentArenaType::ID],
        BuiltinName::keccak
        | BuiltinName::ecdsa
        | BuiltinName::range_check96
        | BuiltinName::add_mod
        | BuiltinName::mul_mod => unreachable!(),
    };
    if copy_to_output_builtin && got_segment_arena {
        // Copying the final builtins into a local variables.
        for (i, builtin) in builtins.iter().enumerate() {
            let var = get_var(builtin);
            let local = ctx.add_var(CellExpression::Deref(deref!([fp + i.to_i16().unwrap()])));
            casm_build_extend!(ctx, assert local = var;);
        }
        let segment_arena_ptr = get_var(&BuiltinName::segment_arena);
        // Validating the segment arena's segments are one after the other.
        casm_build_extend! {ctx,
            tempvar n_segments = segment_arena_ptr[-2];
            tempvar n_finalized = segment_arena_ptr[-1];
            assert n_segments = n_finalized;
            jump STILL_LEFT_PRE if n_segments != 0;
            rescope{};
            jump DONE_VALIDATION;
            STILL_LEFT_PRE:
            const one = 1;
            tempvar infos = segment_arena_ptr[-3];
            tempvar remaining_segments = n_segments - one;
            rescope{infos = infos, remaining_segments = remaining_segments};
            LOOP_START:
            jump STILL_LEFT_LOOP if remaining_segments != 0;
            rescope{};
            jump DONE_VALIDATION;
            STILL_LEFT_LOOP:
            const one = 1;
            const three = 3;
            tempvar prev_end = infos[1];
            tempvar curr_start = infos[3];
            assert curr_start = prev_end + one;
            tempvar next_infos = infos + three;
            tempvar next_remaining_segments = remaining_segments - one;
            rescope{infos = next_infos, remaining_segments = next_remaining_segments};
            #{ steps = 0; }
            jump LOOP_START;
            DONE_VALIDATION:
        };
        // Copying the final builtins from locals into the top of the stack.
        for i in 0..builtins.len().to_i16().unwrap() {
            let local = ctx.add_var(CellExpression::Deref(deref!([fp + i])));
            casm_build_extend!(ctx, tempvar _r = local;);
        }
    } else {
        // Writing the final builtins into the top of the stack.
        for builtin in &builtins {
            let var = get_var(builtin);
            casm_build_extend!(ctx, tempvar _r = var;);
        }
    }

    if config.proof_mode {
        casm_build_extend! {ctx,
            INFINITE_LOOP:
            // To enable the merge of the branches.
            #{ steps = 0; }
            jump INFINITE_LOOP;
        };
    } else {
        casm_build_extend!(ctx, ret;);
    }
    let result = ctx.build(["FUNCTION"]);
    let [call_inst] = result.branches[0].1.as_slice() else {
        panic!("Expected a single relocation");
    };
    let mut instructions = result.instructions;
    let instruction_sizes = instructions.iter().map(|inst| inst.body.op_size());
    let prev_call_size: usize = instruction_sizes.clone().take(*call_inst).sum();
    let post_call_size: usize = instruction_sizes.skip(*call_inst).sum();
    let InstructionBody::Call(inst) = &mut instructions[*call_inst].body else {
        panic!("Expected call instruction");
    };
    inst.target = deref_or_immediate!(
        post_call_size
            + casm_program.debug_info.sierra_statement_info[func.entry_point.0].code_offset
    );
    Ok((
        CasmContext {
            instructions,
            current_code_offset: prev_call_size + post_call_size,
            current_hints: vec![],
        },
        builtins,
    ))
}

fn get_info<'a>(
    sierra_program_registry: &'a ProgramRegistry<CoreType, CoreLibfunc>,
    ty: &'a cairo_lang_sierra::ids::ConcreteTypeId,
) -> Option<&'a cairo_lang_sierra::extensions::types::TypeInfo> {
    sierra_program_registry
        .get_type(ty)
        .ok()
        .map(|ctc| ctc.info())
}

fn get_function_builtins(
    params: &[cairo_lang_sierra::ids::ConcreteTypeId],
    append_output: bool,
) -> (
    Vec<BuiltinName>,
    HashMap<cairo_lang_sierra::ids::GenericTypeId, i16>,
) {
    let mut builtins = Vec::new();
    let mut builtin_offset: HashMap<cairo_lang_sierra::ids::GenericTypeId, i16> = HashMap::new();
    let mut current_offset = 3;
    for (debug_name, builtin_name, sierra_id) in [
        ("Poseidon", BuiltinName::poseidon, PoseidonType::ID),
        ("EcOp", BuiltinName::ec_op, EcOpType::ID),
        ("Bitwise", BuiltinName::bitwise, BitwiseType::ID),
        ("RangeCheck", BuiltinName::range_check, RangeCheckType::ID),
        ("Pedersen", BuiltinName::pedersen, PedersenType::ID),
    ] {
        if params
            .iter()
            .any(|id| id.debug_name.as_deref() == Some(debug_name))
        {
            builtins.push(builtin_name);
            builtin_offset.insert(sierra_id, current_offset);
            current_offset += 1;
        }
    }
    // Force an output builtin so that we can write the program output into it's segment
    if append_output {
        builtins.push(BuiltinName::output);
    }
    builtins.reverse();
    (builtins, builtin_offset)
}

// Returns the size of the T type in PanicResult::Ok(T) if applicable
// Returns None if the return_type_id is not a PanicResult
fn result_inner_type_size(
    return_type_id: Option<&ConcreteTypeId>,
    sierra_program_registry: &ProgramRegistry<CoreType, CoreLibfunc>,
    type_sizes: &UnorderedHashMap<ConcreteTypeId, i16>,
) -> Option<i16> {
    if return_type_id
        .and_then(|id| {
            id.debug_name
                .as_ref()
                .map(|name| name.starts_with("core::panics::PanicResult::"))
        })
        .unwrap_or_default()
    {
        let return_type_info =
            get_info(sierra_program_registry, return_type_id.as_ref().unwrap()).unwrap();
        // We already know info.long_id.generic_args[0] contains the Panic variant
        let inner_args = &return_type_info.long_id.generic_args[1];
        let inner_type = match inner_args {
            GenericArg::Type(type_id) => type_id,
            _ => unreachable!(),
        };
        type_sizes.get(inner_type).copied()
    } else {
        None
    }
}

fn fetch_return_values(
    return_type_size: i16,
    result_inner_type_size: Option<i16>,
    vm: &VirtualMachine,
    builtin_count: i16,
    fetch_from_output: bool,
) -> Result<Vec<MaybeRelocatable>, Error> {
    let mut return_values = if fetch_from_output {
        let output_builtin_end = vm
            .get_relocatable((vm.get_ap() + (-builtin_count as i32)).unwrap())
            .unwrap();
        let output_builtin_base = (output_builtin_end + (-return_type_size as i32)).unwrap();
        vm.get_continuous_range(output_builtin_base, return_type_size.into_or_panic())?
    } else {
        vm.get_continuous_range(
            (vm.get_ap() - (return_type_size + builtin_count) as usize).unwrap(),
            return_type_size as usize,
        )?
    };
    // Handle PanicResult (we already checked if the type is a PanicResult when fetching the inner type size)
    if let Some(inner_type_size) = result_inner_type_size {
        // Check the failure flag (aka first return value)
        if return_values.first() != Some(&MaybeRelocatable::from(0)) {
            // In case of failure, extract the error from the return values (aka last two values)
            let panic_data_end = return_values
                .last()
                .ok_or(Error::FailedToExtractReturnValues)?
                .get_relocatable()
                .ok_or(Error::FailedToExtractReturnValues)?;
            let panic_data_start = return_values
                .get(return_values.len() - 2)
                .ok_or(Error::FailedToExtractReturnValues)?
                .get_relocatable()
                .ok_or(Error::FailedToExtractReturnValues)?;
            let panic_data = vm.get_integer_range(
                panic_data_start,
                (panic_data_end - panic_data_start).map_err(VirtualMachineError::Math)?,
            )?;
            return Err(Error::RunPanic(
                panic_data.iter().map(|c| *c.as_ref()).collect(),
            ));
        } else {
            if return_values.len() < inner_type_size as usize {
                return Err(Error::FailedToExtractReturnValues);
            }
            return_values =
                return_values[((return_type_size - inner_type_size).into_or_panic())..].to_vec()
        }
    }
    Ok(return_values)
}

// Calculates builtins' final_stack setting each stop_ptr
// Calling this function is a must if either air_public_input or cairo_pie are needed
fn finalize_builtins(
    main_ret_types: &[ConcreteTypeId],
    type_sizes: &UnorderedHashMap<ConcreteTypeId, i16>,
    vm: &mut VirtualMachine,
    builtin_count: i16,
) -> Result<(), Error> {
    // Set stop pointers for builtins so we can obtain the air public input
    // Cairo 1 programs have other return values aside from the used builtin's final pointers, so we need to hand-pick them
    let ret_types_sizes = main_ret_types
        .iter()
        .map(|id| type_sizes.get(id).cloned().unwrap_or_default());
    let ret_types_and_sizes = main_ret_types.iter().zip(ret_types_sizes.clone());

    let full_ret_types_size: i16 = ret_types_sizes.sum();
    let mut stack_pointer = (vm.get_ap()
        - (full_ret_types_size as usize + builtin_count as usize).saturating_sub(1))
    .map_err(VirtualMachineError::Math)?;

    // Calculate the stack_ptr for each return builtin in the return values
    let mut builtin_name_to_stack_pointer = HashMap::new();
    for (id, size) in ret_types_and_sizes {
        if let Some(ref name) = id.debug_name {
<<<<<<< HEAD
            let builtin_name = match name.as_str() {
=======
            let builtin_name = match &*name.to_string() {
>>>>>>> 908445a7
                "RangeCheck" => BuiltinName::range_check,
                "Poseidon" => BuiltinName::poseidon,
                "EcOp" => BuiltinName::ec_op,
                "Bitwise" => BuiltinName::bitwise,
                "Pedersen" => BuiltinName::pedersen,
                "Output" => BuiltinName::output,
                "Ecdsa" => BuiltinName::ecdsa,
                _ => {
                    stack_pointer.offset += size as usize;
                    continue;
                }
            };
            builtin_name_to_stack_pointer.insert(builtin_name, stack_pointer);
        }
        stack_pointer.offset += size as usize;
    }

    // Set stop pointer for each builtin
    vm.builtins_final_stack_from_stack_pointer_dict(&builtin_name_to_stack_pointer, false)?;
    Ok(())
}

fn serialize_output(
    return_values: &[MaybeRelocatable],
    vm: &mut VirtualMachine,
    return_type_id: Option<&ConcreteTypeId>,
    sierra_program_registry: &ProgramRegistry<CoreType, CoreLibfunc>,
    type_sizes: &UnorderedHashMap<ConcreteTypeId, i16>,
) -> String {
    let mut output_string = String::new();
    let return_type_id = if let Some(id) = return_type_id {
        id
    } else {
        return output_string;
    };
    let mut return_values_iter = return_values.iter().peekable();
    serialize_output_inner(
        &mut return_values_iter,
        &mut output_string,
        vm,
        return_type_id,
        sierra_program_registry,
        type_sizes,
    );
    output_string
}

fn serialize_output_inner<'a>(
    return_values_iter: &mut Peekable<impl Iterator<Item = &'a MaybeRelocatable>>,
    output_string: &mut String,
    vm: &mut VirtualMachine,
    return_type_id: &ConcreteTypeId,
    sierra_program_registry: &ProgramRegistry<CoreType, CoreLibfunc>,
    type_sizes: &UnorderedHashMap<ConcreteTypeId, i16>,
) {
    match sierra_program_registry.get_type(return_type_id).unwrap() {
        cairo_lang_sierra::extensions::core::CoreTypeConcrete::Array(info) => {
            // Fetch array from memory
            let array_start = return_values_iter
                .next()
                .expect("Missing return value")
                .get_relocatable()
                .expect("Array start_ptr not Relocatable");
            let array_end = return_values_iter
                .next()
                .expect("Missing return value")
                .get_relocatable()
                .expect("Array end_ptr not Relocatable");
            let array_size = (array_end - array_start).unwrap();

            let array_data = vm.get_continuous_range(array_start, array_size).unwrap();
            let mut array_data_iter = array_data.iter().peekable();
            let array_elem_id = &info.ty;
            // Serialize array data
            maybe_add_whitespace(output_string);
            output_string.push('[');
            while array_data_iter.peek().is_some() {
                serialize_output_inner(
                    &mut array_data_iter,
                    output_string,
                    vm,
                    array_elem_id,
                    sierra_program_registry,
                    type_sizes,
                )
            }
            output_string.push(']');
        }
        cairo_lang_sierra::extensions::core::CoreTypeConcrete::Box(info) => {
            // As this represents a pointer, we need to extract it's values
            let ptr = return_values_iter
                .next()
                .expect("Missing return value")
                .get_relocatable()
                .expect("Box Pointer is not Relocatable");
            let type_size = type_sizes.type_size(&info.ty);
            let data = vm
                .get_continuous_range(ptr, type_size)
                .expect("Failed to extract value from nullable ptr");
            let mut data_iter = data.iter().peekable();
            serialize_output_inner(
                &mut data_iter,
                output_string,
                vm,
                &info.ty,
                sierra_program_registry,
                type_sizes,
            )
        }
        cairo_lang_sierra::extensions::core::CoreTypeConcrete::Const(_) => {
            unimplemented!("Not supported in the current version")
        },
        cairo_lang_sierra::extensions::core::CoreTypeConcrete::Felt252(_)
        // Only unsigned integer values implement Into<Bytes31>
        | cairo_lang_sierra::extensions::core::CoreTypeConcrete::Bytes31(_)
        | cairo_lang_sierra::extensions::core::CoreTypeConcrete::Uint8(_)
        | cairo_lang_sierra::extensions::core::CoreTypeConcrete::Uint16(_)
        | cairo_lang_sierra::extensions::core::CoreTypeConcrete::Uint32(_)
        | cairo_lang_sierra::extensions::core::CoreTypeConcrete::Uint64(_)
        | cairo_lang_sierra::extensions::core::CoreTypeConcrete::Uint128(_) => {
            maybe_add_whitespace(output_string);
            let val = return_values_iter
                .next()
                .expect("Missing return value")
                .get_int()
                .expect("Value is not an integer");
            output_string.push_str(&val.to_string());
        }
        cairo_lang_sierra::extensions::core::CoreTypeConcrete::Sint8(_)
        | cairo_lang_sierra::extensions::core::CoreTypeConcrete::Sint16(_)
        | cairo_lang_sierra::extensions::core::CoreTypeConcrete::Sint32(_)
        | cairo_lang_sierra::extensions::core::CoreTypeConcrete::Sint64(_)
        | cairo_lang_sierra::extensions::core::CoreTypeConcrete::Sint128(_) => {
            maybe_add_whitespace(output_string);
            let val = return_values_iter
                .next()
                .expect("Missing return value")
                .get_int()
                .expect("Value is not an integer");
            output_string.push_str(&signed_felt(val).to_string());
        }
        cairo_lang_sierra::extensions::core::CoreTypeConcrete::NonZero(info) => {
            serialize_output_inner(
                return_values_iter,
                output_string,
                vm,
                &info.ty,
                sierra_program_registry,
                type_sizes,
            )
        }
        cairo_lang_sierra::extensions::core::CoreTypeConcrete::Nullable(info) => {
            // As this represents a pointer, we need to extract it's values
            let ptr = match return_values_iter.next().expect("Missing return value") {
                MaybeRelocatable::RelocatableValue(ptr) => *ptr,
                MaybeRelocatable::Int(felt) if felt.is_zero() => {
                    // Nullable is Null
                    maybe_add_whitespace(output_string);
                    output_string.push_str("null");
                    return;
                }
                _ => panic!("Invalid Nullable"),
            };
            let type_size = type_sizes.type_size(&info.ty);
            let data = vm
                .get_continuous_range(ptr, type_size)
                .expect("Failed to extract value from nullable ptr");
            let mut data_iter = data.iter().peekable();
            serialize_output_inner(
                &mut data_iter,
                output_string,
                vm,
                &info.ty,
                sierra_program_registry,
                type_sizes,
            )
        }
        cairo_lang_sierra::extensions::core::CoreTypeConcrete::Enum(info) => {
            // First we check if it is a Panic enum, as we already handled panics when fetching return values,
            // we can ignore them and move on to the non-panic variant
            if let GenericArg::UserType(user_type) = &info.info.long_id.generic_args[0] {
                if user_type
                    .debug_name
                    .as_ref()
                    .is_some_and(|n| n.starts_with("core::panics::PanicResult"))
                {
                    return serialize_output_inner(
                        return_values_iter,
                        output_string,
                        vm,
                        &info.variants[0],
                        sierra_program_registry,
                        type_sizes,
                    );
                }
            }
            let num_variants = &info.variants.len();
            let casm_variant_idx: usize = return_values_iter
                .next()
                .expect("Missing return value")
                .get_int()
                .expect("Enum tag is not integer")
                .to_usize()
                .expect("Invalid enum tag");
            // Convert casm variant idx to sierra variant idx
            let variant_idx = if *num_variants > 2 {
                num_variants - 1 - (casm_variant_idx >> 1)
            } else {
                casm_variant_idx
            };
            let variant_type_id = &info.variants[variant_idx];

            // Handle core::bool separately
            if let GenericArg::UserType(user_type) = &info.info.long_id.generic_args[0] {
                if user_type
                    .debug_name
                    .as_ref()
                    .is_some_and(|n| n == "core::bool")
                {
                    // Sanity checks
                    assert!(
                        *num_variants == 2
                            && variant_idx < 2
                            && type_sizes
                                .get(&info.variants[0])
                                .is_some_and(|size| size.is_zero())
                            && type_sizes
                                .get(&info.variants[1])
                                .is_some_and(|size| size.is_zero()),
                        "Malformed bool enum"
                    );

                    let boolean_string = match variant_idx {
                        0 => "false",
                        _ => "true",
                    };
                    maybe_add_whitespace(output_string);
                    output_string.push_str(boolean_string);
                    return;
                }
            }
            // TODO: Something similar to the bool handling could be done for unit enum variants if we could get the type info with the variant names

            // Space is always allocated for the largest enum member, padding with zeros in front for the smaller variants
            let mut max_variant_size = 0;
            for variant in &info.variants {
                let variant_size = type_sizes.get(variant).unwrap();
                max_variant_size = std::cmp::max(max_variant_size, *variant_size)
            }
            for _ in 0..max_variant_size - type_sizes.get(variant_type_id).unwrap() {
                // Remove padding
                assert_eq!(
                    return_values_iter.next(),
                    Some(&MaybeRelocatable::from(0)),
                    "Malformed enum"
                );
            }
            serialize_output_inner(
                return_values_iter,
                output_string,
                vm,
                variant_type_id,
                sierra_program_registry,
                type_sizes,
            )
        }
        cairo_lang_sierra::extensions::core::CoreTypeConcrete::Struct(info) => {
            for member_type_id in &info.members {
                serialize_output_inner(
                    return_values_iter,
                    output_string,
                    vm,
                    member_type_id,
                    sierra_program_registry,
                    type_sizes,
                )
            }
        }
        cairo_lang_sierra::extensions::core::CoreTypeConcrete::Felt252Dict(info) => {
            // Process Dictionary
            let dict_ptr = return_values_iter
                .next()
                .expect("Missing return val")
                .get_relocatable()
                .expect("Dict Ptr not Relocatable");
            if !(dict_ptr.offset
                == vm
                    .get_segment_size(dict_ptr.segment_index as usize)
                    .unwrap_or_default()
                && dict_ptr.offset % 3 == 0)
            {
                panic!("Return value is not a valid Felt252Dict")
            }
            // Fetch dictionary values type id
            let value_type_id = &info.ty;
            // Fetch the dictionary's memory
            let dict_mem = vm
                .get_continuous_range((dict_ptr.segment_index, 0).into(), dict_ptr.offset)
                .expect("Malformed dictionary memory");
            // Serialize the dictionary
            output_string.push('{');
            // The dictionary's memory is made up of (key, prev_value, next_value) tuples
            // The prev value is not relevant to the user so we can skip over it for calrity
            for (key, _, value) in dict_mem.iter().tuples() {
                maybe_add_whitespace(output_string);
                // Serialize the key wich should always be a Felt value
                output_string.push_str(&key.to_string());
                output_string.push(':');
                // Serialize the value
                // We create a peekable array here in order to use the serialize_output_inner as the value could be a span
                let value_vec = vec![value.clone()];
                let mut value_iter = value_vec.iter().peekable();
                serialize_output_inner(
                    &mut value_iter,
                    output_string,
                    vm,
                    value_type_id,
                    sierra_program_registry,
                    type_sizes,
                );
            }
            output_string.push('}');
        }
        cairo_lang_sierra::extensions::core::CoreTypeConcrete::SquashedFelt252Dict(info) => {
            // Process Dictionary
            let dict_start = return_values_iter
                .next()
                .expect("Missing return val")
                .get_relocatable()
                .expect("Squashed dict_start ptr not Relocatable");
            let dict_end = return_values_iter
                .next()
                .expect("Missing return val")
                .get_relocatable()
                .expect("Squashed dict_end ptr not Relocatable");
            let dict_size = (dict_end - dict_start).unwrap();
            if dict_size % 3 != 0 {
                panic!("Return value is not a valid SquashedFelt252Dict")
            }
            // Fetch dictionary values type id
            let value_type_id = &info.ty;
            // Fetch the dictionary's memory
            let dict_mem = vm
                .get_continuous_range(dict_start, dict_size)
                .expect("Malformed squashed dictionary memory");
            // Serialize the dictionary
            output_string.push('{');
            // The dictionary's memory is made up of (key, prev_value, next_value) tuples
            // The prev value is not relevant to the user so we can skip over it for calrity
            for (key, _, value) in dict_mem.iter().tuples() {
                maybe_add_whitespace(output_string);
                // Serialize the key wich should always be a Felt value
                output_string.push_str(&key.to_string());
                output_string.push(':');
                // Serialize the value
                // We create a peekable array here in order to use the serialize_output_inner as the value could be a span
                let value_vec = vec![value.clone()];
                let mut value_iter = value_vec.iter().peekable();
                serialize_output_inner(
                    &mut value_iter,
                    output_string,
                    vm,
                    value_type_id,
                    sierra_program_registry,
                    type_sizes,
                );
            }
            output_string.push('}');
        }
        cairo_lang_sierra::extensions::core::CoreTypeConcrete::Span(_) => unimplemented!("Span types get resolved to Array in the current version"),
        cairo_lang_sierra::extensions::core::CoreTypeConcrete::Snapshot(info) => {
            serialize_output_inner(
                return_values_iter,
                output_string,
                vm,
                &info.ty,
                sierra_program_registry,
                type_sizes,
            )
        }
        cairo_lang_sierra::extensions::core::CoreTypeConcrete::GasBuiltin(_info) => {
            // Ignore it
            let _ = return_values_iter.next();
        },
        _ => panic!("Unexpected return type")
    }
}

fn maybe_add_whitespace(string: &mut String) {
    if !string.is_empty() && !string.ends_with('[') && !string.ends_with('{') {
        string.push(' ');
    }
}
<|MERGE_RESOLUTION|>--- conflicted
+++ resolved
@@ -1,1184 +1,684 @@
-use cairo_lang_casm::{
-    builder::{CasmBuilder, Var},
-    casm, casm_build_extend,
-    cell_expression::CellExpression,
-    deref, deref_or_immediate,
-    hints::Hint,
-    inline::CasmContext,
-    instructions::Instruction,
-    instructions::InstructionBody,
-};
-use cairo_lang_sierra::{
-    extensions::{
-        bitwise::BitwiseType,
-        core::{CoreLibfunc, CoreType},
-        ec::EcOpType,
-        gas::GasBuiltinType,
-        pedersen::PedersenType,
-        poseidon::PoseidonType,
-        range_check::RangeCheckType,
-        segment_arena::SegmentArenaType,
-        starknet::syscalls::SystemType,
-        ConcreteType, NamedType,
-    },
-    ids::{ConcreteTypeId, GenericTypeId},
-    program::{Function, GenericArg, Program as SierraProgram},
-    program_registry::ProgramRegistry,
-};
-use cairo_lang_sierra_gas::objects::CostInfoProvider;
-use cairo_lang_sierra_to_casm::{
-    compiler::{CairoProgram, SierraToCasmConfig},
-<<<<<<< HEAD
-    metadata::calc_metadata_ap_change_only,
-=======
-    metadata::{calc_metadata, Metadata, MetadataComputationConfig, MetadataError},
->>>>>>> 908445a7
-};
-use cairo_lang_sierra_type_size::get_type_size_map;
-use cairo_lang_utils::{casts::IntoOrPanic, unordered_hash_map::UnorderedHashMap};
-use cairo_proto_serde::configuration::Configuration;
-use cairo_vm::{
-    hint_processor::cairo_1_hint_processor::hint_processor::Cairo1HintProcessor,
-<<<<<<< HEAD
-    math_utils::signed_felt,
-    serde::deserialize_program::{ApTracking, FlowTrackingData, HintParams, ReferenceManager},
-    types::{
-        builtin_name::BuiltinName, layout_name::LayoutName, program::Program,
-        relocatable::MaybeRelocatable,
-    },
-=======
-    serde::deserialize_program::{ApTracking, FlowTrackingData, HintParams, ReferenceManager},
-    types::{builtin_name::BuiltinName, program::Program, relocatable::MaybeRelocatable, layout_name::LayoutName},
->>>>>>> 908445a7
-    vm::{
-        errors::{runner_errors::RunnerError, vm_errors::VirtualMachineError},
-        runners::cairo_runner::{CairoRunner, RunResources, RunnerMode},
-        vm_core::VirtualMachine,
-    },
-    Felt252,
-};
-use itertools::{chain, Itertools};
-use num_traits::{cast::ToPrimitive, Zero};
-use std::{collections::HashMap, iter::Peekable};
-
-use crate::{rpc_hint_processor::Rpc1HintProcessor, Error, FuncArg};
-
-/// Configuration parameters for a cairo run
-#[derive(Debug)]
-pub struct Cairo1RunConfig<'a> {
-    /// Input arguments for the `main` function in the cairo progran
-    pub args: &'a [FuncArg],
-    /// Serialize program output into a user-friendly format
-    pub serialize_output: bool,
-    /// Compute cairo trace during execution
-    pub trace_enabled: bool,
-    /// Relocate cairo memory at the end of the run
-    pub relocate_mem: bool,
-<<<<<<< HEAD
-    /// Cairo layout chosen for the run
-    pub layout: LayoutName,
-    /// Run in proof_mode
-=======
-    pub layout: &'a LayoutName,
->>>>>>> 908445a7
-    pub proof_mode: bool,
-    /// Should be true if either air_public_input or cairo_pie_output are needed
-    /// Sets builtins stop_ptr by calling `final_stack` on each builtin
-    pub finalize_builtins: bool,
-    /// Appends return values to the output segment. This is performed by default when running in proof_mode
-    pub append_return_values: bool,
-}
-
-impl Default for Cairo1RunConfig<'_> {
-    fn default() -> Self {
-        Self {
-            args: Default::default(),
-            serialize_output: false,
-            trace_enabled: false,
-            relocate_mem: false,
-<<<<<<< HEAD
-            layout: LayoutName::plain,
-=======
-            layout: &LayoutName::plain,
->>>>>>> 908445a7
-            proof_mode: false,
-            finalize_builtins: false,
-            append_return_values: false,
-        }
-    }
-}
-
-// Runs a Cairo 1 program
-// Returns the runner & VM after execution + the return values
-pub fn cairo_run_program(
-    sierra_program: &SierraProgram,
-    cairo_run_config: Cairo1RunConfig,
-    service_config: &Configuration,
-    oracle_server: &Option<String>,
-    entry_func_name: &str,
-) -> Result<(CairoRunner, Vec<MaybeRelocatable>, Option<String>), Error> {
-    let metadata = calc_metadata_ap_change_only(sierra_program)
-        .map_err(|_| VirtualMachineError::Unexpected)?;
-    let sierra_program_registry = ProgramRegistry::<CoreType, CoreLibfunc>::new(sierra_program)?;
-    let type_sizes =
-        get_type_size_map(sierra_program, &sierra_program_registry).unwrap_or_default();
-    let config = SierraToCasmConfig {
-        gas_usage_check: false,
-        max_bytecode_size: usize::MAX,
-    };
-    let casm_program =
-        cairo_lang_sierra_to_casm::compiler::compile(sierra_program, &metadata, config)?;
-
-    let main_func = find_function(sierra_program, entry_func_name)?;
-
-    let initial_gas = 9999999999999_usize;
-
-    // Modified entry code to be compatible with custom cairo1 Proof Mode.
-    // This adds code that's needed for dictionaries, adjusts ap for builtin pointers, adds initial gas for the gas builtin if needed, and sets up other necessary code for cairo1
-    let (entry_code, builtins) = create_entry_code(
-        &sierra_program_registry,
-        &casm_program,
-        &type_sizes,
-        main_func,
-        initial_gas,
-        &cairo_run_config,
-    )?;
-
-    // Fetch return type data
-    let return_type_id = main_func.signature.ret_types.last();
-    let return_type_size = return_type_id
-        .and_then(|id| type_sizes.get(id).cloned())
-        .unwrap_or_default();
-
-    // This footer is used by lib funcs
-    let libfunc_footer = create_code_footer();
-    let builtin_count: i16 = builtins.len().into_or_panic();
-
-    // This is the program we are actually running/proving
-    // With (embedded proof mode), cairo1 header and the libfunc footer
-    let instructions = chain!(
-        entry_code.instructions.iter(),
-        casm_program.instructions.iter(),
-        libfunc_footer.iter(),
-    );
-
-    let (processor_hints, program_hints) = build_hints_vec(instructions.clone());
-
-    let hint_processor = Cairo1HintProcessor::new(&processor_hints, RunResources::default());
-    let mut hint_processor = Rpc1HintProcessor::new(hint_processor, oracle_server, service_config);
-
-    let data: Vec<MaybeRelocatable> = instructions
-        .flat_map(|inst| inst.assemble().encode())
-        .map(|x| Felt252::from(&x))
-        .map(MaybeRelocatable::from)
-        .collect();
-
-    let program = if cairo_run_config.proof_mode {
-        Program::new_for_proof(
-            builtins.clone(),
-            data,
-            0,
-            // Proof mode is on top
-            // `jmp rel 0` is the last line of the entry code.
-            entry_code.current_code_offset - 2,
-            program_hints,
-            ReferenceManager {
-                references: Vec::new(),
-            },
-            HashMap::new(),
-            vec![],
-            None,
-        )?
-    } else {
-        Program::new(
-            builtins.clone(),
-            data,
-            Some(0),
-            program_hints,
-            ReferenceManager {
-                references: Vec::new(),
-            },
-            HashMap::new(),
-            vec![],
-            None,
-        )?
-    };
-
-    let runner_mode = if cairo_run_config.proof_mode {
-        RunnerMode::ProofModeCairo1
-    } else {
-        RunnerMode::ExecutionMode
-    };
-
-<<<<<<< HEAD
-    let mut runner: CairoRunner = CairoRunner::new_v2(
-        &program,
-        cairo_run_config.layout,
-        runner_mode,
-        cairo_run_config.trace_enabled,
-    )?;
-    let end = runner.initialize(cairo_run_config.proof_mode)?;
-=======
-    let mut runner = CairoRunner::new_v2(&program, *cairo_run_config.layout, runner_mode)?;
-    let mut vm = VirtualMachine::new(cairo_run_config.trace_enabled);
-    let end = runner.initialize(&mut vm, cairo_run_config.proof_mode)?;
-
-    additional_initialization(&mut vm, data_len)?;
->>>>>>> 908445a7
-
-    // Run it until the end / infinite loop in proof_mode
-    runner.run_until_pc(end, &mut hint_processor)?;
-    if cairo_run_config.proof_mode {
-        runner.run_for_steps(1, &mut hint_processor)?;
-    }
-
-    runner.end_run(false, false, &mut hint_processor)?;
-
-    let skip_output = cairo_run_config.proof_mode || cairo_run_config.append_return_values;
-
-    let result_inner_type_size =
-        result_inner_type_size(return_type_id, &sierra_program_registry, &type_sizes);
-    // Fetch return values
-    let return_values = fetch_return_values(
-        return_type_size,
-        result_inner_type_size,
-        &runner.vm,
-        builtin_count,
-        skip_output,
-    )?;
-
-    let serialized_output = if cairo_run_config.serialize_output {
-        Some(serialize_output(
-            &return_values,
-            &mut runner.vm,
-            return_type_id,
-            &sierra_program_registry,
-            &type_sizes,
-        ))
-    } else {
-        None
-    };
-
-    // Set stop pointers for builtins so we can obtain the air public input
-    if cairo_run_config.finalize_builtins {
-        if skip_output {
-            // Set stop pointer for each builtin
-            runner.vm.builtins_final_stack_from_stack_pointer_dict(
-                &builtins
-                    .iter()
-                    .enumerate()
-                    .map(|(i, builtin)| {
-                        (
-                            *builtin,
-                            (runner.vm.get_ap() - (builtins.len() - 1 - i)).unwrap(),
-                        )
-                    })
-                    .collect(),
-                false,
-            )?;
-        } else {
-            finalize_builtins(
-                &main_func.signature.ret_types,
-                &type_sizes,
-                &mut runner.vm,
-                builtin_count,
-            )?;
-        }
-
-        // Build execution public memory
-        if cairo_run_config.proof_mode {
-            runner.finalize_segments()?;
-        }
-    }
-
-    runner.relocate(true)?;
-
-    Ok((runner, return_values, serialized_output))
-}
-
-#[allow(clippy::type_complexity)]
-fn build_hints_vec<'b>(
-    instructions: impl Iterator<Item = &'b Instruction>,
-) -> (Vec<(usize, Vec<Hint>)>, HashMap<usize, Vec<HintParams>>) {
-    let mut hints: Vec<(usize, Vec<Hint>)> = Vec::new();
-    let mut program_hints: HashMap<usize, Vec<HintParams>> = HashMap::new();
-
-    let mut hint_offset = 0;
-
-    for instruction in instructions {
-        if !instruction.hints.is_empty() {
-            hints.push((hint_offset, instruction.hints.clone()));
-            program_hints.insert(
-                hint_offset,
-                vec![HintParams {
-                    code: hint_offset.to_string(),
-                    accessible_scopes: Vec::new(),
-                    flow_tracking_data: FlowTrackingData {
-                        ap_tracking: ApTracking::default(),
-                        reference_ids: HashMap::new(),
-                    },
-                }],
-            );
-        }
-        hint_offset += instruction.body.op_size();
-    }
-    (hints, program_hints)
-}
-
-/// Finds first function ending with `name_suffix`.
-fn find_function<'a>(
-    sierra_program: &'a SierraProgram,
-    name_suffix: &'a str,
-) -> Result<&'a Function, RunnerError> {
-    sierra_program
-        .funcs
-        .iter()
-        .find(|f| {
-            if let Some(name) = &f.id.debug_name {
-                name.ends_with(name_suffix)
-            } else {
-                false
-            }
-        })
-        .ok_or_else(|| RunnerError::MissingMain)
-}
-
-/// Creates a list of instructions that will be appended to the program's bytecode.
-fn create_code_footer() -> Vec<Instruction> {
-    casm! {
-        // Add a `ret` instruction used in libfuncs that retrieve the current value of the `fp`
-        // and `pc` registers.
-        ret;
-    }
-    .instructions
-}
-
-/// Returns the instructions to add to the beginning of the code to successfully call the main
-/// function, as well as the builtins required to execute the program.
-fn create_entry_code(
-    sierra_program_registry: &ProgramRegistry<CoreType, CoreLibfunc>,
-    casm_program: &CairoProgram,
-    type_sizes: &UnorderedHashMap<ConcreteTypeId, i16>,
-    func: &Function,
-    initial_gas: usize,
-    config: &Cairo1RunConfig,
-) -> Result<(CasmContext, Vec<BuiltinName>), Error> {
-    let copy_to_output_builtin = config.proof_mode || config.append_return_values;
-    let signature = &func.signature;
-    // The builtins in the formatting expected by the runner.
-    let (builtins, builtin_offset) =
-        get_function_builtins(&signature.param_types, copy_to_output_builtin);
-    let mut ctx = CasmBuilder::default();
-    // Getting a variable pointing to the location of each builtin.
-    let mut builtin_vars =
-        HashMap::<GenericTypeId, Var>::from_iter(builtin_offset.iter().map(|(id, offset)| {
-            (
-                id.clone(),
-                ctx.add_var(CellExpression::Deref(deref!([fp - offset]))),
-            )
-        }));
-    // Getting a variable for the location output builtin if required.
-    let output_ptr = copy_to_output_builtin.then(|| {
-        let offset: i16 = 2 + builtins.len().into_or_panic::<i16>();
-        ctx.add_var(CellExpression::Deref(deref!([fp - offset])))
-    });
-    let got_segment_arena = signature.param_types.iter().any(|ty| {
-        get_info(sierra_program_registry, ty)
-            .map(|x| x.long_id.generic_id == SegmentArenaType::ID)
-            .unwrap_or_default()
-    });
-    if got_segment_arena {
-        // Allocating local vars to save the builtins for the validations.
-        for _ in 0..builtins.len() {
-            casm_build_extend!(ctx, tempvar _local;);
-        }
-        casm_build_extend!(ctx, ap += builtins.len(););
-    }
-    // Load all vecs to memory.
-    // Load all array args content to memory.
-    let mut array_args_data = vec![];
-    for arg in config.args {
-        let FuncArg::Array(values) = arg else {
-            continue;
-        };
-        casm_build_extend! {ctx,
-            tempvar arr;
-            hint AllocSegment {} into {dst: arr};
-            ap += 1;
-        };
-        array_args_data.push(arr);
-        for (i, v) in values.iter().enumerate() {
-            casm_build_extend! {ctx,
-                const cvalue = v.to_bigint();
-                tempvar value = cvalue;
-                assert value = arr[i.to_i16().unwrap()];
-            };
-        }
-    }
-    let mut array_args_data_iter = array_args_data.into_iter();
-    let mut arg_iter = config.args.iter().enumerate();
-    let mut param_index = 0;
-    let mut expected_arguments_size = 0;
-    if got_segment_arena {
-        // Allocating the segment arena and initializing it.
-        casm_build_extend! {ctx,
-            tempvar segment_arena;
-            tempvar infos;
-            hint AllocSegment {} into {dst: segment_arena};
-            hint AllocSegment {} into {dst: infos};
-            const czero = 0;
-            tempvar zero = czero;
-            // Write Infos segment, n_constructed (0), and n_destructed (0) to the segment.
-            assert infos = *(segment_arena++);
-            assert zero = *(segment_arena++);
-            assert zero = *(segment_arena++);
-        }
-        // Adding the segment arena to the builtins var map.
-        builtin_vars.insert(SegmentArenaType::ID, segment_arena);
-    };
-
-    for ty in &signature.param_types {
-        let info = get_info(sierra_program_registry, ty)
-            .ok_or_else(|| Error::NoInfoForType(ty.clone()))?;
-        let generic_ty = &info.long_id.generic_id;
-        if let Some(var) = builtin_vars.get(generic_ty).cloned() {
-            casm_build_extend!(ctx, tempvar _builtin = var;);
-        } else if generic_ty == &SystemType::ID {
-            casm_build_extend! {ctx,
-                tempvar system;
-                hint AllocSegment {} into {dst: system};
-                ap += 1;
-            };
-        } else if generic_ty == &GasBuiltinType::ID {
-            casm_build_extend! {ctx,
-                const initial_gas = initial_gas;
-                tempvar _gas = initial_gas;
-            };
-        } else {
-            let ty_size = type_sizes[ty];
-            let mut param_accum_size = 0;
-            expected_arguments_size += ty_size;
-            while param_accum_size < ty_size {
-                let Some((arg_index, arg)) = arg_iter.next() else {
-                    break;
-                };
-                match arg {
-                    FuncArg::Single(value) => {
-                        casm_build_extend! {ctx,
-                            const value = value.to_bigint();
-                            tempvar _value = value;
-                        };
-                        param_accum_size += 1;
-                    }
-                    FuncArg::Array(values) => {
-                        let var = array_args_data_iter.next().unwrap();
-                        casm_build_extend! {ctx,
-                            const length = values.len();
-                            tempvar start = var;
-                            tempvar end = var + length;
-                        };
-                        param_accum_size += 2;
-                        if param_accum_size > ty_size {
-                            return Err(Error::ArgumentUnaligned {
-                                param_index,
-                                arg_index,
-                            });
-                        }
-                    }
-                }
-            }
-            param_index += 1;
-        };
-    }
-    let actual_args_size = config
-        .args
-        .iter()
-        .map(|arg| match arg {
-            FuncArg::Single(_) => 1,
-            FuncArg::Array(_) => 2,
-        })
-        .sum::<i16>();
-    if expected_arguments_size != actual_args_size {
-        return Err(Error::ArgumentsSizeMismatch {
-            expected: expected_arguments_size,
-            actual: actual_args_size,
-        });
-    }
-
-    casm_build_extend!(ctx, let () = call FUNCTION;);
-
-    let return_type_id = signature.ret_types.last();
-    let return_type_size = return_type_id
-        .and_then(|id| type_sizes.get(id).cloned())
-        .unwrap_or_default();
-    let mut offset: i16 = 0;
-    for ty in signature.ret_types.iter().rev() {
-        let info = get_info(sierra_program_registry, ty)
-            .ok_or_else(|| Error::NoInfoForType(ty.clone()))?;
-        offset += type_sizes[ty];
-        let generic_ty = &info.long_id.generic_id;
-        let Some(var) = builtin_vars.get_mut(generic_ty) else {
-            continue;
-        };
-        *var = ctx.add_var(CellExpression::Deref(deref!([ap - offset])));
-    }
-
-    if copy_to_output_builtin {
-        let output_ptr = output_ptr.unwrap();
-        let outputs = (1..(return_type_size + 1))
-            .rev()
-            .map(|i| ctx.add_var(CellExpression::Deref(deref!([ap - i]))))
-            .collect_vec();
-        for output in outputs {
-            casm_build_extend!(ctx, assert output = *(output_ptr++););
-        }
-    }
-    // Helper to get a variable for a given builtin.
-    // Fails for builtins that will never be present.
-    let get_var = |name: &BuiltinName| match name {
-        BuiltinName::output => output_ptr.unwrap(),
-        BuiltinName::range_check => builtin_vars[&RangeCheckType::ID],
-        BuiltinName::pedersen => builtin_vars[&PedersenType::ID],
-        BuiltinName::bitwise => builtin_vars[&BitwiseType::ID],
-        BuiltinName::ec_op => builtin_vars[&EcOpType::ID],
-        BuiltinName::poseidon => builtin_vars[&PoseidonType::ID],
-        BuiltinName::segment_arena => builtin_vars[&SegmentArenaType::ID],
-        BuiltinName::keccak
-        | BuiltinName::ecdsa
-        | BuiltinName::range_check96
-        | BuiltinName::add_mod
-        | BuiltinName::mul_mod => unreachable!(),
-    };
-    if copy_to_output_builtin && got_segment_arena {
-        // Copying the final builtins into a local variables.
-        for (i, builtin) in builtins.iter().enumerate() {
-            let var = get_var(builtin);
-            let local = ctx.add_var(CellExpression::Deref(deref!([fp + i.to_i16().unwrap()])));
-            casm_build_extend!(ctx, assert local = var;);
-        }
-        let segment_arena_ptr = get_var(&BuiltinName::segment_arena);
-        // Validating the segment arena's segments are one after the other.
-        casm_build_extend! {ctx,
-            tempvar n_segments = segment_arena_ptr[-2];
-            tempvar n_finalized = segment_arena_ptr[-1];
-            assert n_segments = n_finalized;
-            jump STILL_LEFT_PRE if n_segments != 0;
-            rescope{};
-            jump DONE_VALIDATION;
-            STILL_LEFT_PRE:
-            const one = 1;
-            tempvar infos = segment_arena_ptr[-3];
-            tempvar remaining_segments = n_segments - one;
-            rescope{infos = infos, remaining_segments = remaining_segments};
-            LOOP_START:
-            jump STILL_LEFT_LOOP if remaining_segments != 0;
-            rescope{};
-            jump DONE_VALIDATION;
-            STILL_LEFT_LOOP:
-            const one = 1;
-            const three = 3;
-            tempvar prev_end = infos[1];
-            tempvar curr_start = infos[3];
-            assert curr_start = prev_end + one;
-            tempvar next_infos = infos + three;
-            tempvar next_remaining_segments = remaining_segments - one;
-            rescope{infos = next_infos, remaining_segments = next_remaining_segments};
-            #{ steps = 0; }
-            jump LOOP_START;
-            DONE_VALIDATION:
-        };
-        // Copying the final builtins from locals into the top of the stack.
-        for i in 0..builtins.len().to_i16().unwrap() {
-            let local = ctx.add_var(CellExpression::Deref(deref!([fp + i])));
-            casm_build_extend!(ctx, tempvar _r = local;);
-        }
-    } else {
-        // Writing the final builtins into the top of the stack.
-        for builtin in &builtins {
-            let var = get_var(builtin);
-            casm_build_extend!(ctx, tempvar _r = var;);
-        }
-    }
-
-    if config.proof_mode {
-        casm_build_extend! {ctx,
-            INFINITE_LOOP:
-            // To enable the merge of the branches.
-            #{ steps = 0; }
-            jump INFINITE_LOOP;
-        };
-    } else {
-        casm_build_extend!(ctx, ret;);
-    }
-    let result = ctx.build(["FUNCTION"]);
-    let [call_inst] = result.branches[0].1.as_slice() else {
-        panic!("Expected a single relocation");
-    };
-    let mut instructions = result.instructions;
-    let instruction_sizes = instructions.iter().map(|inst| inst.body.op_size());
-    let prev_call_size: usize = instruction_sizes.clone().take(*call_inst).sum();
-    let post_call_size: usize = instruction_sizes.skip(*call_inst).sum();
-    let InstructionBody::Call(inst) = &mut instructions[*call_inst].body else {
-        panic!("Expected call instruction");
-    };
-    inst.target = deref_or_immediate!(
-        post_call_size
-            + casm_program.debug_info.sierra_statement_info[func.entry_point.0].code_offset
-    );
-    Ok((
-        CasmContext {
-            instructions,
-            current_code_offset: prev_call_size + post_call_size,
-            current_hints: vec![],
-        },
-        builtins,
-    ))
-}
-
-fn get_info<'a>(
-    sierra_program_registry: &'a ProgramRegistry<CoreType, CoreLibfunc>,
-    ty: &'a cairo_lang_sierra::ids::ConcreteTypeId,
-) -> Option<&'a cairo_lang_sierra::extensions::types::TypeInfo> {
-    sierra_program_registry
-        .get_type(ty)
-        .ok()
-        .map(|ctc| ctc.info())
-}
-
-fn get_function_builtins(
-    params: &[cairo_lang_sierra::ids::ConcreteTypeId],
-    append_output: bool,
-) -> (
-    Vec<BuiltinName>,
-    HashMap<cairo_lang_sierra::ids::GenericTypeId, i16>,
-) {
-    let mut builtins = Vec::new();
-    let mut builtin_offset: HashMap<cairo_lang_sierra::ids::GenericTypeId, i16> = HashMap::new();
-    let mut current_offset = 3;
-    for (debug_name, builtin_name, sierra_id) in [
-        ("Poseidon", BuiltinName::poseidon, PoseidonType::ID),
-        ("EcOp", BuiltinName::ec_op, EcOpType::ID),
-        ("Bitwise", BuiltinName::bitwise, BitwiseType::ID),
-        ("RangeCheck", BuiltinName::range_check, RangeCheckType::ID),
-        ("Pedersen", BuiltinName::pedersen, PedersenType::ID),
-    ] {
-        if params
-            .iter()
-            .any(|id| id.debug_name.as_deref() == Some(debug_name))
-        {
-            builtins.push(builtin_name);
-            builtin_offset.insert(sierra_id, current_offset);
-            current_offset += 1;
-        }
-    }
-    // Force an output builtin so that we can write the program output into it's segment
-    if append_output {
-        builtins.push(BuiltinName::output);
-    }
-    builtins.reverse();
-    (builtins, builtin_offset)
-}
-
-// Returns the size of the T type in PanicResult::Ok(T) if applicable
-// Returns None if the return_type_id is not a PanicResult
-fn result_inner_type_size(
-    return_type_id: Option<&ConcreteTypeId>,
-    sierra_program_registry: &ProgramRegistry<CoreType, CoreLibfunc>,
-    type_sizes: &UnorderedHashMap<ConcreteTypeId, i16>,
-) -> Option<i16> {
-    if return_type_id
-        .and_then(|id| {
-            id.debug_name
-                .as_ref()
-                .map(|name| name.starts_with("core::panics::PanicResult::"))
-        })
-        .unwrap_or_default()
-    {
-        let return_type_info =
-            get_info(sierra_program_registry, return_type_id.as_ref().unwrap()).unwrap();
-        // We already know info.long_id.generic_args[0] contains the Panic variant
-        let inner_args = &return_type_info.long_id.generic_args[1];
-        let inner_type = match inner_args {
-            GenericArg::Type(type_id) => type_id,
-            _ => unreachable!(),
-        };
-        type_sizes.get(inner_type).copied()
-    } else {
-        None
-    }
-}
-
-fn fetch_return_values(
-    return_type_size: i16,
-    result_inner_type_size: Option<i16>,
-    vm: &VirtualMachine,
-    builtin_count: i16,
-    fetch_from_output: bool,
-) -> Result<Vec<MaybeRelocatable>, Error> {
-    let mut return_values = if fetch_from_output {
-        let output_builtin_end = vm
-            .get_relocatable((vm.get_ap() + (-builtin_count as i32)).unwrap())
-            .unwrap();
-        let output_builtin_base = (output_builtin_end + (-return_type_size as i32)).unwrap();
-        vm.get_continuous_range(output_builtin_base, return_type_size.into_or_panic())?
-    } else {
-        vm.get_continuous_range(
-            (vm.get_ap() - (return_type_size + builtin_count) as usize).unwrap(),
-            return_type_size as usize,
-        )?
-    };
-    // Handle PanicResult (we already checked if the type is a PanicResult when fetching the inner type size)
-    if let Some(inner_type_size) = result_inner_type_size {
-        // Check the failure flag (aka first return value)
-        if return_values.first() != Some(&MaybeRelocatable::from(0)) {
-            // In case of failure, extract the error from the return values (aka last two values)
-            let panic_data_end = return_values
-                .last()
-                .ok_or(Error::FailedToExtractReturnValues)?
-                .get_relocatable()
-                .ok_or(Error::FailedToExtractReturnValues)?;
-            let panic_data_start = return_values
-                .get(return_values.len() - 2)
-                .ok_or(Error::FailedToExtractReturnValues)?
-                .get_relocatable()
-                .ok_or(Error::FailedToExtractReturnValues)?;
-            let panic_data = vm.get_integer_range(
-                panic_data_start,
-                (panic_data_end - panic_data_start).map_err(VirtualMachineError::Math)?,
-            )?;
-            return Err(Error::RunPanic(
-                panic_data.iter().map(|c| *c.as_ref()).collect(),
-            ));
-        } else {
-            if return_values.len() < inner_type_size as usize {
-                return Err(Error::FailedToExtractReturnValues);
-            }
-            return_values =
-                return_values[((return_type_size - inner_type_size).into_or_panic())..].to_vec()
-        }
-    }
-    Ok(return_values)
-}
-
-// Calculates builtins' final_stack setting each stop_ptr
-// Calling this function is a must if either air_public_input or cairo_pie are needed
-fn finalize_builtins(
-    main_ret_types: &[ConcreteTypeId],
-    type_sizes: &UnorderedHashMap<ConcreteTypeId, i16>,
-    vm: &mut VirtualMachine,
-    builtin_count: i16,
-) -> Result<(), Error> {
-    // Set stop pointers for builtins so we can obtain the air public input
-    // Cairo 1 programs have other return values aside from the used builtin's final pointers, so we need to hand-pick them
-    let ret_types_sizes = main_ret_types
-        .iter()
-        .map(|id| type_sizes.get(id).cloned().unwrap_or_default());
-    let ret_types_and_sizes = main_ret_types.iter().zip(ret_types_sizes.clone());
-
-    let full_ret_types_size: i16 = ret_types_sizes.sum();
-    let mut stack_pointer = (vm.get_ap()
-        - (full_ret_types_size as usize + builtin_count as usize).saturating_sub(1))
-    .map_err(VirtualMachineError::Math)?;
-
-    // Calculate the stack_ptr for each return builtin in the return values
-    let mut builtin_name_to_stack_pointer = HashMap::new();
-    for (id, size) in ret_types_and_sizes {
-        if let Some(ref name) = id.debug_name {
-<<<<<<< HEAD
-            let builtin_name = match name.as_str() {
-=======
-            let builtin_name = match &*name.to_string() {
->>>>>>> 908445a7
-                "RangeCheck" => BuiltinName::range_check,
-                "Poseidon" => BuiltinName::poseidon,
-                "EcOp" => BuiltinName::ec_op,
-                "Bitwise" => BuiltinName::bitwise,
-                "Pedersen" => BuiltinName::pedersen,
-                "Output" => BuiltinName::output,
-                "Ecdsa" => BuiltinName::ecdsa,
-                _ => {
-                    stack_pointer.offset += size as usize;
-                    continue;
-                }
-            };
-            builtin_name_to_stack_pointer.insert(builtin_name, stack_pointer);
-        }
-        stack_pointer.offset += size as usize;
-    }
-
-    // Set stop pointer for each builtin
-    vm.builtins_final_stack_from_stack_pointer_dict(&builtin_name_to_stack_pointer, false)?;
-    Ok(())
-}
-
-fn serialize_output(
-    return_values: &[MaybeRelocatable],
-    vm: &mut VirtualMachine,
-    return_type_id: Option<&ConcreteTypeId>,
-    sierra_program_registry: &ProgramRegistry<CoreType, CoreLibfunc>,
-    type_sizes: &UnorderedHashMap<ConcreteTypeId, i16>,
-) -> String {
-    let mut output_string = String::new();
-    let return_type_id = if let Some(id) = return_type_id {
-        id
-    } else {
-        return output_string;
-    };
-    let mut return_values_iter = return_values.iter().peekable();
-    serialize_output_inner(
-        &mut return_values_iter,
-        &mut output_string,
-        vm,
-        return_type_id,
-        sierra_program_registry,
-        type_sizes,
-    );
-    output_string
-}
-
-fn serialize_output_inner<'a>(
-    return_values_iter: &mut Peekable<impl Iterator<Item = &'a MaybeRelocatable>>,
-    output_string: &mut String,
-    vm: &mut VirtualMachine,
-    return_type_id: &ConcreteTypeId,
-    sierra_program_registry: &ProgramRegistry<CoreType, CoreLibfunc>,
-    type_sizes: &UnorderedHashMap<ConcreteTypeId, i16>,
-) {
-    match sierra_program_registry.get_type(return_type_id).unwrap() {
-        cairo_lang_sierra::extensions::core::CoreTypeConcrete::Array(info) => {
-            // Fetch array from memory
-            let array_start = return_values_iter
-                .next()
-                .expect("Missing return value")
-                .get_relocatable()
-                .expect("Array start_ptr not Relocatable");
-            let array_end = return_values_iter
-                .next()
-                .expect("Missing return value")
-                .get_relocatable()
-                .expect("Array end_ptr not Relocatable");
-            let array_size = (array_end - array_start).unwrap();
-
-            let array_data = vm.get_continuous_range(array_start, array_size).unwrap();
-            let mut array_data_iter = array_data.iter().peekable();
-            let array_elem_id = &info.ty;
-            // Serialize array data
-            maybe_add_whitespace(output_string);
-            output_string.push('[');
-            while array_data_iter.peek().is_some() {
-                serialize_output_inner(
-                    &mut array_data_iter,
-                    output_string,
-                    vm,
-                    array_elem_id,
-                    sierra_program_registry,
-                    type_sizes,
-                )
-            }
-            output_string.push(']');
-        }
-        cairo_lang_sierra::extensions::core::CoreTypeConcrete::Box(info) => {
-            // As this represents a pointer, we need to extract it's values
-            let ptr = return_values_iter
-                .next()
-                .expect("Missing return value")
-                .get_relocatable()
-                .expect("Box Pointer is not Relocatable");
-            let type_size = type_sizes.type_size(&info.ty);
-            let data = vm
-                .get_continuous_range(ptr, type_size)
-                .expect("Failed to extract value from nullable ptr");
-            let mut data_iter = data.iter().peekable();
-            serialize_output_inner(
-                &mut data_iter,
-                output_string,
-                vm,
-                &info.ty,
-                sierra_program_registry,
-                type_sizes,
-            )
-        }
-        cairo_lang_sierra::extensions::core::CoreTypeConcrete::Const(_) => {
-            unimplemented!("Not supported in the current version")
-        },
-        cairo_lang_sierra::extensions::core::CoreTypeConcrete::Felt252(_)
-        // Only unsigned integer values implement Into<Bytes31>
-        | cairo_lang_sierra::extensions::core::CoreTypeConcrete::Bytes31(_)
-        | cairo_lang_sierra::extensions::core::CoreTypeConcrete::Uint8(_)
-        | cairo_lang_sierra::extensions::core::CoreTypeConcrete::Uint16(_)
-        | cairo_lang_sierra::extensions::core::CoreTypeConcrete::Uint32(_)
-        | cairo_lang_sierra::extensions::core::CoreTypeConcrete::Uint64(_)
-        | cairo_lang_sierra::extensions::core::CoreTypeConcrete::Uint128(_) => {
-            maybe_add_whitespace(output_string);
-            let val = return_values_iter
-                .next()
-                .expect("Missing return value")
-                .get_int()
-                .expect("Value is not an integer");
-            output_string.push_str(&val.to_string());
-        }
-        cairo_lang_sierra::extensions::core::CoreTypeConcrete::Sint8(_)
-        | cairo_lang_sierra::extensions::core::CoreTypeConcrete::Sint16(_)
-        | cairo_lang_sierra::extensions::core::CoreTypeConcrete::Sint32(_)
-        | cairo_lang_sierra::extensions::core::CoreTypeConcrete::Sint64(_)
-        | cairo_lang_sierra::extensions::core::CoreTypeConcrete::Sint128(_) => {
-            maybe_add_whitespace(output_string);
-            let val = return_values_iter
-                .next()
-                .expect("Missing return value")
-                .get_int()
-                .expect("Value is not an integer");
-            output_string.push_str(&signed_felt(val).to_string());
-        }
-        cairo_lang_sierra::extensions::core::CoreTypeConcrete::NonZero(info) => {
-            serialize_output_inner(
-                return_values_iter,
-                output_string,
-                vm,
-                &info.ty,
-                sierra_program_registry,
-                type_sizes,
-            )
-        }
-        cairo_lang_sierra::extensions::core::CoreTypeConcrete::Nullable(info) => {
-            // As this represents a pointer, we need to extract it's values
-            let ptr = match return_values_iter.next().expect("Missing return value") {
-                MaybeRelocatable::RelocatableValue(ptr) => *ptr,
-                MaybeRelocatable::Int(felt) if felt.is_zero() => {
-                    // Nullable is Null
-                    maybe_add_whitespace(output_string);
-                    output_string.push_str("null");
-                    return;
-                }
-                _ => panic!("Invalid Nullable"),
-            };
-            let type_size = type_sizes.type_size(&info.ty);
-            let data = vm
-                .get_continuous_range(ptr, type_size)
-                .expect("Failed to extract value from nullable ptr");
-            let mut data_iter = data.iter().peekable();
-            serialize_output_inner(
-                &mut data_iter,
-                output_string,
-                vm,
-                &info.ty,
-                sierra_program_registry,
-                type_sizes,
-            )
-        }
-        cairo_lang_sierra::extensions::core::CoreTypeConcrete::Enum(info) => {
-            // First we check if it is a Panic enum, as we already handled panics when fetching return values,
-            // we can ignore them and move on to the non-panic variant
-            if let GenericArg::UserType(user_type) = &info.info.long_id.generic_args[0] {
-                if user_type
-                    .debug_name
-                    .as_ref()
-                    .is_some_and(|n| n.starts_with("core::panics::PanicResult"))
-                {
-                    return serialize_output_inner(
-                        return_values_iter,
-                        output_string,
-                        vm,
-                        &info.variants[0],
-                        sierra_program_registry,
-                        type_sizes,
-                    );
-                }
-            }
-            let num_variants = &info.variants.len();
-            let casm_variant_idx: usize = return_values_iter
-                .next()
-                .expect("Missing return value")
-                .get_int()
-                .expect("Enum tag is not integer")
-                .to_usize()
-                .expect("Invalid enum tag");
-            // Convert casm variant idx to sierra variant idx
-            let variant_idx = if *num_variants > 2 {
-                num_variants - 1 - (casm_variant_idx >> 1)
-            } else {
-                casm_variant_idx
-            };
-            let variant_type_id = &info.variants[variant_idx];
-
-            // Handle core::bool separately
-            if let GenericArg::UserType(user_type) = &info.info.long_id.generic_args[0] {
-                if user_type
-                    .debug_name
-                    .as_ref()
-                    .is_some_and(|n| n == "core::bool")
-                {
-                    // Sanity checks
-                    assert!(
-                        *num_variants == 2
-                            && variant_idx < 2
-                            && type_sizes
-                                .get(&info.variants[0])
-                                .is_some_and(|size| size.is_zero())
-                            && type_sizes
-                                .get(&info.variants[1])
-                                .is_some_and(|size| size.is_zero()),
-                        "Malformed bool enum"
-                    );
-
-                    let boolean_string = match variant_idx {
-                        0 => "false",
-                        _ => "true",
-                    };
-                    maybe_add_whitespace(output_string);
-                    output_string.push_str(boolean_string);
-                    return;
-                }
-            }
-            // TODO: Something similar to the bool handling could be done for unit enum variants if we could get the type info with the variant names
-
-            // Space is always allocated for the largest enum member, padding with zeros in front for the smaller variants
-            let mut max_variant_size = 0;
-            for variant in &info.variants {
-                let variant_size = type_sizes.get(variant).unwrap();
-                max_variant_size = std::cmp::max(max_variant_size, *variant_size)
-            }
-            for _ in 0..max_variant_size - type_sizes.get(variant_type_id).unwrap() {
-                // Remove padding
-                assert_eq!(
-                    return_values_iter.next(),
-                    Some(&MaybeRelocatable::from(0)),
-                    "Malformed enum"
-                );
-            }
-            serialize_output_inner(
-                return_values_iter,
-                output_string,
-                vm,
-                variant_type_id,
-                sierra_program_registry,
-                type_sizes,
-            )
-        }
-        cairo_lang_sierra::extensions::core::CoreTypeConcrete::Struct(info) => {
-            for member_type_id in &info.members {
-                serialize_output_inner(
-                    return_values_iter,
-                    output_string,
-                    vm,
-                    member_type_id,
-                    sierra_program_registry,
-                    type_sizes,
-                )
-            }
-        }
-        cairo_lang_sierra::extensions::core::CoreTypeConcrete::Felt252Dict(info) => {
-            // Process Dictionary
-            let dict_ptr = return_values_iter
-                .next()
-                .expect("Missing return val")
-                .get_relocatable()
-                .expect("Dict Ptr not Relocatable");
-            if !(dict_ptr.offset
-                == vm
-                    .get_segment_size(dict_ptr.segment_index as usize)
-                    .unwrap_or_default()
-                && dict_ptr.offset % 3 == 0)
-            {
-                panic!("Return value is not a valid Felt252Dict")
-            }
-            // Fetch dictionary values type id
-            let value_type_id = &info.ty;
-            // Fetch the dictionary's memory
-            let dict_mem = vm
-                .get_continuous_range((dict_ptr.segment_index, 0).into(), dict_ptr.offset)
-                .expect("Malformed dictionary memory");
-            // Serialize the dictionary
-            output_string.push('{');
-            // The dictionary's memory is made up of (key, prev_value, next_value) tuples
-            // The prev value is not relevant to the user so we can skip over it for calrity
-            for (key, _, value) in dict_mem.iter().tuples() {
-                maybe_add_whitespace(output_string);
-                // Serialize the key wich should always be a Felt value
-                output_string.push_str(&key.to_string());
-                output_string.push(':');
-                // Serialize the value
-                // We create a peekable array here in order to use the serialize_output_inner as the value could be a span
-                let value_vec = vec![value.clone()];
-                let mut value_iter = value_vec.iter().peekable();
-                serialize_output_inner(
-                    &mut value_iter,
-                    output_string,
-                    vm,
-                    value_type_id,
-                    sierra_program_registry,
-                    type_sizes,
-                );
-            }
-            output_string.push('}');
-        }
-        cairo_lang_sierra::extensions::core::CoreTypeConcrete::SquashedFelt252Dict(info) => {
-            // Process Dictionary
-            let dict_start = return_values_iter
-                .next()
-                .expect("Missing return val")
-                .get_relocatable()
-                .expect("Squashed dict_start ptr not Relocatable");
-            let dict_end = return_values_iter
-                .next()
-                .expect("Missing return val")
-                .get_relocatable()
-                .expect("Squashed dict_end ptr not Relocatable");
-            let dict_size = (dict_end - dict_start).unwrap();
-            if dict_size % 3 != 0 {
-                panic!("Return value is not a valid SquashedFelt252Dict")
-            }
-            // Fetch dictionary values type id
-            let value_type_id = &info.ty;
-            // Fetch the dictionary's memory
-            let dict_mem = vm
-                .get_continuous_range(dict_start, dict_size)
-                .expect("Malformed squashed dictionary memory");
-            // Serialize the dictionary
-            output_string.push('{');
-            // The dictionary's memory is made up of (key, prev_value, next_value) tuples
-            // The prev value is not relevant to the user so we can skip over it for calrity
-            for (key, _, value) in dict_mem.iter().tuples() {
-                maybe_add_whitespace(output_string);
-                // Serialize the key wich should always be a Felt value
-                output_string.push_str(&key.to_string());
-                output_string.push(':');
-                // Serialize the value
-                // We create a peekable array here in order to use the serialize_output_inner as the value could be a span
-                let value_vec = vec![value.clone()];
-                let mut value_iter = value_vec.iter().peekable();
-                serialize_output_inner(
-                    &mut value_iter,
-                    output_string,
-                    vm,
-                    value_type_id,
-                    sierra_program_registry,
-                    type_sizes,
-                );
-            }
-            output_string.push('}');
-        }
-        cairo_lang_sierra::extensions::core::CoreTypeConcrete::Span(_) => unimplemented!("Span types get resolved to Array in the current version"),
-        cairo_lang_sierra::extensions::core::CoreTypeConcrete::Snapshot(info) => {
-            serialize_output_inner(
-                return_values_iter,
-                output_string,
-                vm,
-                &info.ty,
-                sierra_program_registry,
-                type_sizes,
-            )
-        }
-        cairo_lang_sierra::extensions::core::CoreTypeConcrete::GasBuiltin(_info) => {
-            // Ignore it
-            let _ = return_values_iter.next();
-        },
-        _ => panic!("Unexpected return type")
-    }
-}
-
-fn maybe_add_whitespace(string: &mut String) {
-    if !string.is_empty() && !string.ends_with('[') && !string.ends_with('{') {
-        string.push(' ');
-    }
-}
+use cairo_lang_casm::{casm, casm_extend, hints::Hint, instructions::Instruction};
+use cairo_lang_sierra::{
+    extensions::{
+        bitwise::BitwiseType,
+        core::{CoreLibfunc, CoreType},
+        ec::EcOpType,
+        gas::{CostTokenType, GasBuiltinType},
+        pedersen::PedersenType,
+        poseidon::PoseidonType,
+        range_check::RangeCheckType,
+        segment_arena::SegmentArenaType,
+        starknet::syscalls::SystemType,
+        ConcreteType, NamedType,
+    },
+    ids::ConcreteTypeId,
+    program::{Function, Program as SierraProgram},
+    program_registry::ProgramRegistry,
+};
+use cairo_lang_sierra_ap_change::calc_ap_changes;
+use cairo_lang_sierra_gas::gas_info::GasInfo;
+use cairo_lang_sierra_to_casm::{
+    compiler::{CairoProgram, SierraToCasmConfig},
+    metadata::{calc_metadata, Metadata, MetadataComputationConfig, MetadataError},
+};
+use cairo_lang_sierra_type_size::get_type_size_map;
+use cairo_lang_utils::unordered_hash_map::UnorderedHashMap;
+use cairo_proto_serde::configuration::Configuration;
+use cairo_vm::{
+    hint_processor::cairo_1_hint_processor::hint_processor::Cairo1HintProcessor,
+    serde::deserialize_program::{ApTracking, FlowTrackingData, HintParams, ReferenceManager},
+    types::{builtin_name::BuiltinName, program::Program, relocatable::MaybeRelocatable, layout_name::LayoutName},
+    vm::{
+        errors::{runner_errors::RunnerError, vm_errors::VirtualMachineError},
+        runners::cairo_runner::{CairoRunner, RunResources, RunnerMode},
+        vm_core::VirtualMachine,
+    },
+    Felt252,
+};
+use itertools::chain;
+use std::collections::HashMap;
+
+use crate::{rpc_hint_processor::Rpc1HintProcessor, Error, FuncArg};
+
+#[derive(Debug)]
+pub struct Cairo1RunConfig<'a> {
+    pub args: &'a [FuncArg],
+    pub trace_enabled: bool,
+    pub relocate_mem: bool,
+    pub layout: &'a LayoutName,
+    pub proof_mode: bool,
+    // Should be true if either air_public_input or cairo_pie_output are needed
+    // Sets builtins stop_ptr by calling `final_stack` on each builtin
+    pub finalize_builtins: bool,
+}
+
+impl Default for Cairo1RunConfig<'_> {
+    fn default() -> Self {
+        Self {
+            args: Default::default(),
+            trace_enabled: false,
+            relocate_mem: false,
+            layout: &LayoutName::plain,
+            proof_mode: false,
+            finalize_builtins: false,
+        }
+    }
+}
+
+// Runs a Cairo 1 program
+// Returns the runner & VM after execution + the return values
+pub fn cairo_run_program(
+    sierra_program: &SierraProgram,
+    cairo_run_config: Cairo1RunConfig,
+    service_config: &Configuration,
+    oracle_server: &Option<String>,
+    entry_func_name: &str,
+) -> Result<(CairoRunner, VirtualMachine, Vec<MaybeRelocatable>), Error> {
+    let metadata = create_metadata(sierra_program, Some(Default::default()))?;
+    let sierra_program_registry = ProgramRegistry::<CoreType, CoreLibfunc>::new(sierra_program)?;
+    let type_sizes =
+        get_type_size_map(sierra_program, &sierra_program_registry).unwrap_or_default();
+    let config = SierraToCasmConfig {
+        gas_usage_check: false,
+        max_bytecode_size: usize::MAX,
+    };
+    let casm_program =
+        cairo_lang_sierra_to_casm::compiler::compile(sierra_program, &metadata, config)?;
+
+    let main_func = find_function(sierra_program, entry_func_name)?;
+
+    let initial_gas = 9999999999999_usize;
+
+    // Modified entry code to be compatible with custom cairo1 Proof Mode.
+    // This adds code that's needed for dictionaries, adjusts ap for builtin pointers, adds initial gas for the gas builtin if needed, and sets up other necessary code for cairo1
+    let (entry_code, builtins) = create_entry_code(
+        &sierra_program_registry,
+        &casm_program,
+        &type_sizes,
+        main_func,
+        initial_gas,
+        cairo_run_config.proof_mode,
+        cairo_run_config.args,
+    )?;
+
+    // Fetch return type data
+    let return_type_id = main_func
+        .signature
+        .ret_types
+        .last()
+        .ok_or(Error::NoRetTypesInSignature)?;
+    let return_type_size = type_sizes
+        .get(return_type_id)
+        .cloned()
+        .ok_or_else(|| Error::NoTypeSizeForId(return_type_id.clone()))?;
+
+    // This footer is used by lib funcs
+    let libfunc_footer = create_code_footer();
+
+    // Header used to initiate the infinite loop after executing the program
+    // Also appends return values to output segment
+    let proof_mode_header = if cairo_run_config.proof_mode {
+        create_proof_mode_header(builtins.len() as i16, return_type_size)
+    } else {
+        casm! {}.instructions
+    };
+
+    // This is the program we are actually running/proving
+    // With (embedded proof mode), cairo1 header and the libfunc footer
+    let instructions = chain!(
+        proof_mode_header.iter(),
+        entry_code.iter(),
+        casm_program.instructions.iter(),
+        libfunc_footer.iter(),
+    );
+
+    let (processor_hints, program_hints) = build_hints_vec(instructions.clone());
+
+    let hint_processor = Cairo1HintProcessor::new(&processor_hints, RunResources::default());
+    let mut hint_processor = Rpc1HintProcessor::new(hint_processor, oracle_server, service_config);
+
+    let data: Vec<MaybeRelocatable> = instructions
+        .flat_map(|inst| inst.assemble().encode())
+        .map(|x| Felt252::from(&x))
+        .map(MaybeRelocatable::from)
+        .collect();
+
+    let data_len = data.len();
+
+    let program = if cairo_run_config.proof_mode {
+        Program::new_for_proof(
+            builtins,
+            data,
+            0,
+            // Proof mode is on top
+            // jmp rel 0 is on PC == 2
+            2,
+            program_hints,
+            ReferenceManager {
+                references: Vec::new(),
+            },
+            HashMap::new(),
+            vec![],
+            None,
+        )?
+    } else {
+        Program::new(
+            builtins,
+            data,
+            Some(0),
+            program_hints,
+            ReferenceManager {
+                references: Vec::new(),
+            },
+            HashMap::new(),
+            vec![],
+            None,
+        )?
+    };
+
+    let runner_mode = if cairo_run_config.proof_mode {
+        RunnerMode::ProofModeCairo1
+    } else {
+        RunnerMode::ExecutionMode
+    };
+
+    let mut runner = CairoRunner::new_v2(&program, *cairo_run_config.layout, runner_mode)?;
+    let mut vm = VirtualMachine::new(cairo_run_config.trace_enabled);
+    let end = runner.initialize(&mut vm, cairo_run_config.proof_mode)?;
+
+    additional_initialization(&mut vm, data_len)?;
+
+    // Run it until the end / infinite loop in proof_mode
+    runner.run_until_pc(end, &mut vm, &mut hint_processor)?;
+    if cairo_run_config.proof_mode {
+        // As we will be inserting the return values into the output segment after running the main program (right before the infinite loop) the computed size for the output builtin will be 0
+        // We need to manually set the segment size for the output builtin's segment so memory hole counting doesn't fail due to having a higher accessed address count than the segment's size
+        vm.segments
+            .segment_sizes
+            .insert(2, return_type_size as usize);
+    }
+    runner.end_run(false, false, &mut vm, &mut hint_processor)?;
+
+    // Fetch return values
+    let return_values = fetch_return_values(return_type_size, return_type_id, &vm)?;
+
+    // Set stop pointers for builtins so we can obtain the air public input
+    if cairo_run_config.finalize_builtins {
+        finalize_builtins(
+            cairo_run_config.proof_mode,
+            &main_func.signature.ret_types,
+            &type_sizes,
+            &mut vm,
+        )?;
+
+        // Build execution public memory
+        if cairo_run_config.proof_mode {
+            // As the output builtin is not used by the program we need to compute it's stop ptr manually
+            vm.set_output_stop_ptr_offset(return_type_size as usize);
+
+            runner.finalize_segments(&mut vm)?;
+        }
+    }
+
+    runner.relocate(&mut vm, true)?;
+
+    Ok((runner, vm, return_values))
+}
+
+fn additional_initialization(vm: &mut VirtualMachine, data_len: usize) -> Result<(), Error> {
+    // Create the builtin cost segment
+    let builtin_cost_segment = vm.add_memory_segment();
+    for token_type in CostTokenType::iter_precost() {
+        vm.insert_value(
+            (builtin_cost_segment + (token_type.offset_in_builtin_costs() as usize))
+                .map_err(VirtualMachineError::Math)?,
+            Felt252::default(),
+        )?
+    }
+    // Put a pointer to the builtin cost segment at the end of the program (after the
+    // additional `ret` statement).
+    vm.insert_value(
+        (vm.get_pc() + data_len).map_err(VirtualMachineError::Math)?,
+        builtin_cost_segment,
+    )?;
+
+    Ok(())
+}
+
+#[allow(clippy::type_complexity)]
+fn build_hints_vec<'b>(
+    instructions: impl Iterator<Item = &'b Instruction>,
+) -> (Vec<(usize, Vec<Hint>)>, HashMap<usize, Vec<HintParams>>) {
+    let mut hints: Vec<(usize, Vec<Hint>)> = Vec::new();
+    let mut program_hints: HashMap<usize, Vec<HintParams>> = HashMap::new();
+
+    let mut hint_offset = 0;
+
+    for instruction in instructions {
+        if !instruction.hints.is_empty() {
+            hints.push((hint_offset, instruction.hints.clone()));
+            program_hints.insert(
+                hint_offset,
+                vec![HintParams {
+                    code: hint_offset.to_string(),
+                    accessible_scopes: Vec::new(),
+                    flow_tracking_data: FlowTrackingData {
+                        ap_tracking: ApTracking::default(),
+                        reference_ids: HashMap::new(),
+                    },
+                }],
+            );
+        }
+        hint_offset += instruction.body.op_size();
+    }
+    (hints, program_hints)
+}
+
+/// Finds first function ending with `name_suffix`.
+fn find_function<'a>(
+    sierra_program: &'a SierraProgram,
+    name_suffix: &'a str,
+) -> Result<&'a Function, RunnerError> {
+    sierra_program
+        .funcs
+        .iter()
+        .find(|f| {
+            if let Some(name) = &f.id.debug_name {
+                name.ends_with(name_suffix)
+            } else {
+                false
+            }
+        })
+        .ok_or_else(|| RunnerError::MissingMain)
+}
+
+/// Creates a list of instructions that will be appended to the program's bytecode.
+fn create_code_footer() -> Vec<Instruction> {
+    casm! {
+        // Add a `ret` instruction used in libfuncs that retrieve the current value of the `fp`
+        // and `pc` registers.
+        ret;
+    }
+    .instructions
+}
+
+// Create proof_mode specific instructions
+// Including the "canonical" proof mode instructions (the ones added by the compiler in cairo 0)
+// wich call the firt program instruction and then initiate an infinite loop.
+// And also appending the return values to the output builtin's memory segment
+fn create_proof_mode_header(builtin_count: i16, return_type_size: i16) -> Vec<Instruction> {
+    // As the output builtin is not used by cairo 1 (we forced it for this purpose), it's segment is always empty
+    // so we can start writing values directly from it's base, which is located relative to the fp before the other builtin's bases
+    let output_fp_offset: i16 = -(builtin_count + 2); // The 2 here represents the return_fp & end segments
+
+    // The pc offset where the original program should start
+    // Without this header it should start at 0, but we add 2 for each call and jump instruction (as both of them use immediate values)
+    // and also 1 for each instruction added to copy each return value into the output segment
+    let program_start_offset: i16 = 4 + return_type_size;
+
+    let mut ctx = casm! {};
+    casm_extend! {ctx,
+        call rel program_start_offset; // Begin program execution by calling the first instruction in the original program
+    };
+    // Append each return value to the output segment
+    for (i, j) in (1..return_type_size + 1).rev().enumerate() {
+        casm_extend! {ctx,
+            // [ap -j] is where each return value is located in memory
+            // [[fp + output_fp_offet] + 0] is the base of the output segment
+            [ap - j] = [[fp + output_fp_offset] + i as i16];
+        };
+    }
+    casm_extend! {ctx,
+        jmp rel 0; // Infinite loop
+    };
+    ctx.instructions
+}
+
+/// Returns the instructions to add to the beginning of the code to successfully call the main
+/// function, as well as the builtins required to execute the program.
+fn create_entry_code(
+    sierra_program_registry: &ProgramRegistry<CoreType, CoreLibfunc>,
+    casm_program: &CairoProgram,
+    type_sizes: &UnorderedHashMap<ConcreteTypeId, i16>,
+    func: &Function,
+    initial_gas: usize,
+    proof_mode: bool,
+    args: &[FuncArg],
+) -> Result<(Vec<Instruction>, Vec<BuiltinName>), Error> {
+    let mut ctx = casm! {};
+    // The builtins in the formatting expected by the runner.
+    let (builtins, builtin_offset) = get_function_builtins(func, proof_mode);
+
+    // Load all vecs to memory.
+    // Load all array args content to memory.
+    let mut array_args_data = vec![];
+    let mut ap_offset: i16 = 0;
+    for arg in args {
+        let FuncArg::Array(values) = arg else {
+            continue;
+        };
+        array_args_data.push(ap_offset);
+        casm_extend! {ctx,
+            %{ memory[ap + 0] = segments.add() %}
+            ap += 1;
+        }
+        for (i, v) in values.iter().enumerate() {
+            let arr_at = (i + 1) as i16;
+            casm_extend! {ctx,
+                [ap + 0] = (v.to_bigint());
+                [ap + 0] = [[ap - arr_at] + (i as i16)], ap++;
+            };
+        }
+        ap_offset += (1 + values.len()) as i16;
+    }
+    let mut array_args_data_iter = array_args_data.iter();
+    let after_arrays_data_offset = ap_offset;
+    let mut arg_iter = args.iter().enumerate();
+    let mut param_index = 0;
+    let mut expected_arguments_size = 0;
+    if func.signature.param_types.iter().any(|ty| {
+        get_info(sierra_program_registry, ty)
+            .map(|x| x.long_id.generic_id == SegmentArenaType::ID)
+            .unwrap_or_default()
+    }) {
+        casm_extend! {ctx,
+            // SegmentArena segment.
+            %{ memory[ap + 0] = segments.add() %}
+            // Infos segment.
+            %{ memory[ap + 1] = segments.add() %}
+            ap += 2;
+            [ap + 0] = 0, ap++;
+            // Write Infos segment, n_constructed (0), and n_destructed (0) to the segment.
+            [ap - 2] = [[ap - 3]];
+            [ap - 1] = [[ap - 3] + 1];
+            [ap - 1] = [[ap - 3] + 2];
+        }
+        ap_offset += 3;
+    }
+    for ty in func.signature.param_types.iter() {
+        let info = get_info(sierra_program_registry, ty)
+            .ok_or_else(|| Error::NoInfoForType(ty.clone()))?;
+        let generic_ty = &info.long_id.generic_id;
+        if let Some(offset) = builtin_offset.get(generic_ty) {
+            let mut offset = *offset;
+            if proof_mode {
+                // Everything is off by 2 due to the proof mode header
+                offset += 2;
+            }
+            casm_extend! {ctx,
+                [ap + 0] = [fp - offset], ap++;
+            }
+            ap_offset += 1;
+        } else if generic_ty == &SystemType::ID {
+            casm_extend! {ctx,
+                %{ memory[ap + 0] = segments.add() %}
+                ap += 1;
+            }
+            ap_offset += 1;
+        } else if generic_ty == &GasBuiltinType::ID {
+            casm_extend! {ctx,
+                [ap + 0] = initial_gas, ap++;
+            }
+            ap_offset += 1;
+        } else if generic_ty == &SegmentArenaType::ID {
+            let offset = -ap_offset + after_arrays_data_offset;
+            casm_extend! {ctx,
+                [ap + 0] = [ap + offset] + 3, ap++;
+            }
+            ap_offset += 1;
+        } else {
+            let ty_size = type_sizes[ty];
+            let param_ap_offset_end = ap_offset + ty_size;
+            expected_arguments_size += ty_size;
+            while ap_offset < param_ap_offset_end {
+                let Some((arg_index, arg)) = arg_iter.next() else {
+                    break;
+                };
+                match arg {
+                    FuncArg::Single(value) => {
+                        casm_extend! {ctx,
+                            [ap + 0] = (value.to_bigint()), ap++;
+                        }
+                        ap_offset += 1;
+                    }
+                    FuncArg::Array(values) => {
+                        let offset = -ap_offset + array_args_data_iter.next().unwrap();
+                        casm_extend! {ctx,
+                            [ap + 0] = [ap + (offset)], ap++;
+                            [ap + 0] = [ap - 1] + (values.len()), ap++;
+                        }
+                        ap_offset += 2;
+                        if ap_offset > param_ap_offset_end {
+                            return Err(Error::ArgumentUnaligned {
+                                param_index,
+                                arg_index,
+                            });
+                        }
+                    }
+                }
+            }
+            param_index += 1;
+        };
+    }
+    let actual_args_size = args
+        .iter()
+        .map(|arg| match arg {
+            FuncArg::Single(_) => 1,
+            FuncArg::Array(_) => 2,
+        })
+        .sum::<i16>();
+    if expected_arguments_size != actual_args_size {
+        return Err(Error::ArgumentsSizeMismatch {
+            expected: expected_arguments_size,
+            actual: actual_args_size,
+        });
+    }
+
+    let before_final_call = ctx.current_code_offset;
+    let final_call_size = 3;
+    let offset = final_call_size
+        + casm_program.debug_info.sierra_statement_info[func.entry_point.0].code_offset;
+
+    casm_extend! {ctx,
+        call rel offset;
+        ret;
+    }
+    assert_eq!(before_final_call + final_call_size, ctx.current_code_offset);
+
+    Ok((ctx.instructions, builtins))
+}
+
+fn get_info<'a>(
+    sierra_program_registry: &'a ProgramRegistry<CoreType, CoreLibfunc>,
+    ty: &'a cairo_lang_sierra::ids::ConcreteTypeId,
+) -> Option<&'a cairo_lang_sierra::extensions::types::TypeInfo> {
+    sierra_program_registry
+        .get_type(ty)
+        .ok()
+        .map(|ctc| ctc.info())
+}
+
+/// Creates the metadata required for a Sierra program lowering to casm.
+fn create_metadata(
+    sierra_program: &cairo_lang_sierra::program::Program,
+    metadata_config: Option<MetadataComputationConfig>,
+) -> Result<Metadata, VirtualMachineError> {
+    if let Some(metadata_config) = metadata_config {
+        calc_metadata(sierra_program, metadata_config).map_err(|err| match err {
+            MetadataError::ApChangeError(_) => VirtualMachineError::Unexpected,
+            MetadataError::CostError(_) => VirtualMachineError::Unexpected,
+        })
+    } else {
+        Ok(Metadata {
+            ap_change_info: calc_ap_changes(sierra_program, |_, _| 0)
+                .map_err(|_| VirtualMachineError::Unexpected)?,
+            gas_info: GasInfo {
+                variable_values: Default::default(),
+                function_costs: Default::default(),
+            },
+        })
+    }
+}
+
+/// Type representing the Output builtin.
+#[derive(Default)]
+pub struct OutputType {}
+impl cairo_lang_sierra::extensions::NoGenericArgsGenericType for OutputType {
+    const ID: cairo_lang_sierra::ids::GenericTypeId =
+        cairo_lang_sierra::ids::GenericTypeId::new_inline("Output");
+    const STORABLE: bool = true;
+    const DUPLICATABLE: bool = false;
+    const DROPPABLE: bool = false;
+    const ZERO_SIZED: bool = false;
+}
+
+fn get_function_builtins(
+    func: &Function,
+    proof_mode: bool,
+) -> (
+    Vec<BuiltinName>,
+    HashMap<cairo_lang_sierra::ids::GenericTypeId, i16>,
+) {
+    let entry_params = &func.signature.param_types;
+    let mut builtins = Vec::new();
+    let mut builtin_offset: HashMap<cairo_lang_sierra::ids::GenericTypeId, i16> = HashMap::new();
+    let mut current_offset = 3;
+    // Fetch builtins from the entry_params in the standard order
+    if entry_params
+        .iter()
+        .any(|ti| ti.debug_name == Some("Poseidon".into()))
+    {
+        builtins.push(BuiltinName::poseidon);
+        builtin_offset.insert(PoseidonType::ID, current_offset);
+        current_offset += 1;
+    }
+    if entry_params
+        .iter()
+        .any(|ti| ti.debug_name == Some("EcOp".into()))
+    {
+        builtins.push(BuiltinName::ec_op);
+        builtin_offset.insert(EcOpType::ID, current_offset);
+        current_offset += 1
+    }
+    if entry_params
+        .iter()
+        .any(|ti| ti.debug_name == Some("Bitwise".into()))
+    {
+        builtins.push(BuiltinName::bitwise);
+        builtin_offset.insert(BitwiseType::ID, current_offset);
+        current_offset += 1;
+    }
+    if entry_params
+        .iter()
+        .any(|ti| ti.debug_name == Some("RangeCheck".into()))
+    {
+        builtins.push(BuiltinName::range_check);
+        builtin_offset.insert(RangeCheckType::ID, current_offset);
+        current_offset += 1;
+    }
+    if entry_params
+        .iter()
+        .any(|ti| ti.debug_name == Some("Pedersen".into()))
+    {
+        builtins.push(BuiltinName::pedersen);
+        builtin_offset.insert(PedersenType::ID, current_offset);
+        current_offset += 1;
+    }
+    // Force an output builtin so that we can write the program output into it's segment
+    if proof_mode {
+        builtins.push(BuiltinName::output);
+        builtin_offset.insert(OutputType::ID, current_offset);
+    }
+    builtins.reverse();
+    (builtins, builtin_offset)
+}
+
+fn fetch_return_values(
+    return_type_size: i16,
+    return_type_id: &ConcreteTypeId,
+    vm: &VirtualMachine,
+) -> Result<Vec<MaybeRelocatable>, Error> {
+    let mut return_values = vm.get_return_values(return_type_size as usize)?;
+    // Check if this result is a Panic result
+    if return_type_id
+        .debug_name
+        .as_ref()
+        .ok_or_else(|| Error::TypeIdNoDebugName(return_type_id.clone()))?
+        .starts_with("core::panics::PanicResult::")
+    {
+        // Check the failure flag (aka first return value)
+        if return_values.first() != Some(&MaybeRelocatable::from(0)) {
+            // In case of failure, extract the error from the return values (aka last two values)
+            let panic_data_end = return_values
+                .last()
+                .ok_or(Error::FailedToExtractReturnValues)?
+                .get_relocatable()
+                .ok_or(Error::FailedToExtractReturnValues)?;
+            let panic_data_start = return_values
+                .get(return_values.len() - 2)
+                .ok_or(Error::FailedToExtractReturnValues)?
+                .get_relocatable()
+                .ok_or(Error::FailedToExtractReturnValues)?;
+            let panic_data = vm.get_integer_range(
+                panic_data_start,
+                (panic_data_end - panic_data_start).map_err(VirtualMachineError::Math)?,
+            )?;
+            return Err(Error::RunPanic(
+                panic_data.iter().map(|c| *c.as_ref()).collect(),
+            ));
+        } else {
+            if return_values.len() < 3 {
+                return Err(Error::FailedToExtractReturnValues);
+            }
+            return_values = return_values[2..].to_vec()
+        }
+    }
+    Ok(return_values)
+}
+
+// Calculates builtins' final_stack setting each stop_ptr
+// Calling this function is a must if either air_public_input or cairo_pie are needed
+fn finalize_builtins(
+    proof_mode: bool,
+    main_ret_types: &[ConcreteTypeId],
+    type_sizes: &UnorderedHashMap<ConcreteTypeId, i16>,
+    vm: &mut VirtualMachine,
+) -> Result<(), Error> {
+    // Set stop pointers for builtins so we can obtain the air public input
+    // Cairo 1 programs have other return values aside from the used builtin's final pointers, so we need to hand-pick them
+    let ret_types_sizes = main_ret_types
+        .iter()
+        .map(|id| type_sizes.get(id).cloned().unwrap_or_default());
+    let ret_types_and_sizes = main_ret_types.iter().zip(ret_types_sizes.clone());
+
+    let full_ret_types_size: i16 = ret_types_sizes.sum();
+    let mut stack_pointer = (vm.get_ap() - (full_ret_types_size as usize).saturating_sub(1))
+        .map_err(VirtualMachineError::Math)?;
+
+    // Calculate the stack_ptr for each return builtin in the return values
+    let mut builtin_name_to_stack_pointer = HashMap::new();
+    for (id, size) in ret_types_and_sizes {
+        if let Some(ref name) = id.debug_name {
+            let builtin_name = match &*name.to_string() {
+                "RangeCheck" => BuiltinName::range_check,
+                "Poseidon" => BuiltinName::poseidon,
+                "EcOp" => BuiltinName::ec_op,
+                "Bitwise" => BuiltinName::bitwise,
+                "Pedersen" => BuiltinName::pedersen,
+                "Output" => BuiltinName::output,
+                "Ecdsa" => BuiltinName::ecdsa,
+                _ => {
+                    stack_pointer.offset += size as usize;
+                    continue;
+                }
+            };
+            builtin_name_to_stack_pointer.insert(builtin_name, stack_pointer);
+        }
+        stack_pointer.offset += size as usize;
+    }
+
+    // Set stop pointer for each builtin
+    vm.builtins_final_stack_from_stack_pointer_dict(&builtin_name_to_stack_pointer, proof_mode)?;
+    Ok(())
+}